// Licensed to the .NET Foundation under one or more agreements.
// The .NET Foundation licenses this file to you under the MIT license.

using System.Text;
using System.Diagnostics;
using System.Runtime.InteropServices;
using System.Buffers;

namespace System
{
    internal static class UriHelper
    {
        // http://host/Path/Path/File?Query is the base of
        //      - http://host/Path/Path/File/ ...    (those "File" words may be different in semantic but anyway)
        //      - http://host/Path/Path/#Fragment
        //      - http://host/Path/Path/?Query
        //      - http://host/Path/Path/MoreDir/ ...
        //      - http://host/Path/Path/OtherFile?Query
        //      - http://host/Path/Path/Fl
        //      - http://host/Path/Path/
        //
        //  It is not a base for
        //      - http://host/Path/Path         (that last "Path" is not considered as a directory)
        //      - http://host/Path/Path?Query
        //      - http://host/Path/Path#Fragment
        //      - http://host/Path/Path2/
        //      - http://host/Path/Path2/MoreDir
        //      - http://host/Path/File
        //
        // ASSUMES that strings like http://host/Path/Path/MoreDir/../../  have been canonicalized before going to this method.
        // ASSUMES that back slashes already have been converted if applicable.
        //
        internal static unsafe bool TestForSubPath(char* selfPtr, int selfLength, char* otherPtr, int otherLength,
            bool ignoreCase)
        {
            int i = 0;
            char chSelf;
            char chOther;

            bool AllSameBeforeSlash = true;

            for (; i < selfLength && i < otherLength; ++i)
            {
                chSelf = *(selfPtr + i);
                chOther = *(otherPtr + i);

                if (chSelf == '?' || chSelf == '#')
                {
                    // survived so far and selfPtr does not have any more path segments
                    return true;
                }

                // If selfPtr terminates a path segment, so must otherPtr
                if (chSelf == '/')
                {
                    if (chOther != '/')
                    {
                        // comparison has failed
                        return false;
                    }
                    // plus the segments must be the same
                    if (!AllSameBeforeSlash)
                    {
                        // comparison has failed
                        return false;
                    }
                    //so far so good
                    AllSameBeforeSlash = true;
                    continue;
                }

                // if otherPtr terminates then selfPtr must not have any more path segments
                if (chOther == '?' || chOther == '#')
                {
                    break;
                }

                if (!ignoreCase)
                {
                    if (chSelf != chOther)
                    {
                        AllSameBeforeSlash = false;
                    }
                }
                else
                {
                    if (char.ToLowerInvariant(chSelf) != char.ToLowerInvariant(chOther))
                    {
                        AllSameBeforeSlash = false;
                    }
                }
            }

            // If self is longer then it must not have any more path segments
            for (; i < selfLength; ++i)
            {
                if ((chSelf = *(selfPtr + i)) == '?' || chSelf == '#')
                {
                    return true;
                }
                if (chSelf == '/')
                {
                    return false;
                }
            }
            //survived by getting to the end of selfPtr
            return true;
        }

        internal static string EscapeString(string stringToEscape, bool checkExistingEscaped, IndexOfAnyValues<char> noEscape)
        {
            ArgumentNullException.ThrowIfNull(stringToEscape);

            Debug.Assert(!noEscape.Contains('%'), "Need to treat % specially; it should be part of any escaped set");

<<<<<<< HEAD
            // Get the table of characters that do not need to be escaped.
            Debug.Assert(unreserved.Length == 0x80);
            scoped ReadOnlySpan<bool> noEscape;
            if ((forceEscape1 | forceEscape2) == 0)
            {
                noEscape = unreserved;
            }
            else
            {
                Span<bool> tmp = stackalloc bool[0x80];
                unreserved.CopyTo(tmp);
                tmp[forceEscape1] = false;
                tmp[forceEscape2] = false;
                noEscape = tmp;
            }

            // If the whole string is made up of ASCII unreserved chars, just return it.
            Debug.Assert(!noEscape['%'], "Need to treat % specially; it should be part of any escaped set");
            int i = 0;
            char c;
            for (; i < stringToEscape.Length && Ascii.IsValid(c = stringToEscape[i]) && noEscape[c]; i++) ;
            if (i == stringToEscape.Length)
=======
            int indexOfFirstToEscape = stringToEscape.AsSpan().IndexOfAnyExcept(noEscape);
            if (indexOfFirstToEscape < 0)
>>>>>>> 2b1d11dd
            {
                // Nothing to escape, just return the original string.
                return stringToEscape;
            }

            // Otherwise, create a ValueStringBuilder to store the escaped data into,
            // append to it all of the noEscape chars we already iterated through,
            // escape the rest, and return the result as a string.
            var vsb = new ValueStringBuilder(stackalloc char[Uri.StackallocThreshold]);
            vsb.Append(stringToEscape.AsSpan(0, indexOfFirstToEscape));
            EscapeStringToBuilder(stringToEscape.AsSpan(indexOfFirstToEscape), ref vsb, noEscape, checkExistingEscaped);
            return vsb.ToString();
        }

        internal static unsafe void EscapeString(ReadOnlySpan<char> stringToEscape, ref ValueStringBuilder dest,
            bool checkExistingEscaped, IndexOfAnyValues<char> noEscape)
        {
            Debug.Assert(!noEscape.Contains('%'), "Need to treat % specially; it should be part of any escaped set");

<<<<<<< HEAD
            // If the whole string is made up of ASCII unreserved chars, take a fast pasth.  Per the contract, if
            // dest is null, just return it.  If it's not null, copy everything to it and update destPos accordingly;
            // if that requires resizing it, do so.
            Debug.Assert(!noEscape['%'], "Need to treat % specially in case checkExistingEscaped is true");
            int i = 0;
            char c;
            for (; i < stringToEscape.Length && Ascii.IsValid(c = stringToEscape[i]) && noEscape[c]; i++) ;
            if (i == stringToEscape.Length)
=======
            int indexOfFirstToEscape = stringToEscape.IndexOfAnyExcept(noEscape);
            if (indexOfFirstToEscape < 0)
>>>>>>> 2b1d11dd
            {
                // Nothing to escape, just copy the whole span.
                dest.Append(stringToEscape);
            }
            else
            {
                dest.Append(stringToEscape.Slice(0, indexOfFirstToEscape));

                EscapeStringToBuilder(stringToEscape.Slice(indexOfFirstToEscape), ref dest, noEscape, checkExistingEscaped);
            }
        }

        private static void EscapeStringToBuilder(
            ReadOnlySpan<char> stringToEscape, ref ValueStringBuilder vsb,
            IndexOfAnyValues<char> noEscape, bool checkExistingEscaped)
        {
            Debug.Assert(!stringToEscape.IsEmpty && !noEscape.Contains(stringToEscape[0]));

            // Allocate enough stack space to hold any Rune's UTF8 encoding.
            Span<byte> utf8Bytes = stackalloc byte[4];

            while (!stringToEscape.IsEmpty)
            {
                char c = stringToEscape[0];

                if (!char.IsAscii(c))
                {
                    if (Rune.DecodeFromUtf16(stringToEscape, out Rune r, out int charsConsumed) != OperationStatus.Done)
                    {
                        r = Rune.ReplacementChar;
                    }

                    Debug.Assert(stringToEscape.EnumerateRunes() is { } e && e.MoveNext() && e.Current == r);
                    Debug.Assert(charsConsumed is 1 or 2);

                    stringToEscape = stringToEscape.Slice(charsConsumed);

                    // The rune is non-ASCII, so encode it as UTF8, and escape each UTF8 byte.
                    r.TryEncodeToUtf8(utf8Bytes, out int bytesWritten);
                    foreach (byte b in utf8Bytes.Slice(0, bytesWritten))
                    {
                        PercentEncodeByte(b, ref vsb);
                    }

                    continue;
                }

                if (!noEscape.Contains(c))
                {
                    // If we're checking for existing escape sequences, then if this is the beginning of
                    // one, check the next two characters in the sequence.
                    if (c == '%' && checkExistingEscaped)
                    {
                        // If the next two characters are valid escaped ASCII, then just output them as-is.
                        if (stringToEscape.Length > 2 && char.IsAsciiHexDigit(stringToEscape[1]) && char.IsAsciiHexDigit(stringToEscape[2]))
                        {
                            vsb.Append('%');
                            vsb.Append(stringToEscape[1]);
                            vsb.Append(stringToEscape[2]);
                            stringToEscape = stringToEscape.Slice(3);
                            continue;
                        }
                    }

                    PercentEncodeByte((byte)c, ref vsb);
                    stringToEscape = stringToEscape.Slice(1);
                    continue;
                }

                // We have a character we don't want to escape. It's likely there are more, do a vectorized search.
                int charsToCopy = stringToEscape.IndexOfAnyExcept(noEscape);
                if (charsToCopy < 0)
                {
                    charsToCopy = stringToEscape.Length;
                }
                Debug.Assert(charsToCopy > 0);

                vsb.Append(stringToEscape.Slice(0, charsToCopy));
                stringToEscape = stringToEscape.Slice(charsToCopy);
            }
        }

        internal static unsafe char[] UnescapeString(string input, int start, int end, char[] dest,
            ref int destPosition, char rsvd1, char rsvd2, char rsvd3, UnescapeMode unescapeMode, UriParser? syntax,
            bool isQuery)
        {
            fixed (char* pStr = input)
            {
                return UnescapeString(pStr, start, end, dest, ref destPosition, rsvd1, rsvd2, rsvd3, unescapeMode,
                    syntax, isQuery);
            }
        }

        internal static unsafe char[] UnescapeString(char* pStr, int start, int end, char[] dest, ref int destPosition,
            char rsvd1, char rsvd2, char rsvd3, UnescapeMode unescapeMode, UriParser? syntax, bool isQuery)
        {
            ValueStringBuilder vsb = new ValueStringBuilder(dest.Length);
            vsb.Append(dest.AsSpan(0, destPosition));
            UnescapeString(pStr, start, end, ref vsb, rsvd1, rsvd2, rsvd3, unescapeMode,
                    syntax, isQuery);

            if (vsb.Length > dest.Length)
            {
                dest = vsb.AsSpan().ToArray();
            }
            else
            {
                vsb.AsSpan(destPosition).TryCopyTo(dest.AsSpan(destPosition));
            }
            destPosition = vsb.Length;
            vsb.Dispose();
            return dest;
        }

        //
        // This method will assume that any good Escaped Sequence will be unescaped in the output
        // - Assumes Dest.Length - detPosition >= end-start
        // - UnescapeLevel controls various modes of operation
        // - Any "bad" escape sequence will remain as is or '%' will be escaped.
        // - destPosition tells the starting index in dest for placing the result.
        //   On return destPosition tells the last character + 1 position in the "dest" array.
        // - The control chars and chars passed in rsdvX parameters may be re-escaped depending on UnescapeLevel
        // - It is a RARE case when Unescape actually needs escaping some characters mentioned above.
        //   For this reason it returns a char[] that is usually the same ref as the input "dest" value.
        //
        internal static unsafe void UnescapeString(string input, int start, int end, ref ValueStringBuilder dest,
            char rsvd1, char rsvd2, char rsvd3, UnescapeMode unescapeMode, UriParser? syntax, bool isQuery)
        {
            fixed (char* pStr = input)
            {
                UnescapeString(pStr, start, end, ref dest, rsvd1, rsvd2, rsvd3, unescapeMode, syntax, isQuery);
            }
        }
        internal static unsafe void UnescapeString(ReadOnlySpan<char> input, ref ValueStringBuilder dest,
           char rsvd1, char rsvd2, char rsvd3, UnescapeMode unescapeMode, UriParser? syntax, bool isQuery)
        {
            fixed (char* pStr = &MemoryMarshal.GetReference(input))
            {
                UnescapeString(pStr, 0, input.Length, ref dest, rsvd1, rsvd2, rsvd3, unescapeMode, syntax, isQuery);
            }
        }
        internal static unsafe void UnescapeString(char* pStr, int start, int end, ref ValueStringBuilder dest,
            char rsvd1, char rsvd2, char rsvd3, UnescapeMode unescapeMode, UriParser? syntax, bool isQuery)
        {
            if ((unescapeMode & UnescapeMode.EscapeUnescape) == UnescapeMode.CopyOnly)
            {
                dest.Append(pStr + start, end - start);
                return;
            }

            bool escapeReserved = false;
            bool iriParsing = Uri.IriParsingStatic(syntax)
                                && ((unescapeMode & UnescapeMode.EscapeUnescape) == UnescapeMode.EscapeUnescape);

            for (int next = start; next < end; )
            {
                char ch = (char)0;

                for (; next < end; ++next)
                {
                    if ((ch = pStr[next]) == '%')
                    {
                        if ((unescapeMode & UnescapeMode.Unescape) == 0)
                        {
                            // re-escape, don't check anything else
                            escapeReserved = true;
                        }
                        else if (next + 2 < end)
                        {
                            ch = DecodeHexChars(pStr[next + 1], pStr[next + 2]);
                            // Unescape a good sequence if full unescape is requested
                            if (unescapeMode >= UnescapeMode.UnescapeAll)
                            {
                                if (ch == Uri.c_DummyChar)
                                {
                                    if (unescapeMode >= UnescapeMode.UnescapeAllOrThrow)
                                    {
                                        // Should be a rare case where the app tries to feed an invalid escaped sequence
                                        throw new UriFormatException(SR.net_uri_BadString);
                                    }
                                    continue;
                                }
                            }
                            // re-escape % from an invalid sequence
                            else if (ch == Uri.c_DummyChar)
                            {
                                if ((unescapeMode & UnescapeMode.Escape) != 0)
                                    escapeReserved = true;
                                else
                                    continue;   // we should throw instead but since v1.0 would just print '%'
                            }
                            // Do not unescape '%' itself unless full unescape is requested
                            else if (ch == '%')
                            {
                                next += 2;
                                continue;
                            }
                            // Do not unescape a reserved char unless full unescape is requested
                            else if (ch == rsvd1 || ch == rsvd2 || ch == rsvd3)
                            {
                                next += 2;
                                continue;
                            }
                            // Do not unescape a dangerous char unless it's V1ToStringFlags mode
                            else if ((unescapeMode & UnescapeMode.V1ToStringFlag) == 0 && IsNotSafeForUnescape(ch))
                            {
                                next += 2;
                                continue;
                            }
                            else if (iriParsing && ((ch <= '\x9F' && IsNotSafeForUnescape(ch)) ||
                                                    (ch > '\x9F' && !IriHelper.CheckIriUnicodeRange(ch, isQuery))))
                            {
                                // check if unenscaping gives a char outside iri range
                                // if it does then keep it escaped
                                next += 2;
                                continue;
                            }
                            // unescape escaped char or escape %
                            break;
                        }
                        else if (unescapeMode >= UnescapeMode.UnescapeAll)
                        {
                            if (unescapeMode >= UnescapeMode.UnescapeAllOrThrow)
                            {
                                // Should be a rare case where the app tries to feed an invalid escaped sequence
                                throw new UriFormatException(SR.net_uri_BadString);
                            }
                            // keep a '%' as part of a bogus sequence
                            continue;
                        }
                        else
                        {
                            escapeReserved = true;
                        }
                        // escape (escapeReserved==true) or otherwise unescape the sequence
                        break;
                    }
                    else if ((unescapeMode & (UnescapeMode.Unescape | UnescapeMode.UnescapeAll))
                        == (UnescapeMode.Unescape | UnescapeMode.UnescapeAll))
                    {
                        continue;
                    }
                    else if ((unescapeMode & UnescapeMode.Escape) != 0)
                    {
                        // Could actually escape some of the characters
                        if (ch == rsvd1 || ch == rsvd2 || ch == rsvd3)
                        {
                            // found an unescaped reserved character -> escape it
                            escapeReserved = true;
                            break;
                        }
                        else if ((unescapeMode & UnescapeMode.V1ToStringFlag) == 0
                            && (ch <= '\x1F' || (ch >= '\x7F' && ch <= '\x9F')))
                        {
                            // found an unescaped reserved character -> escape it
                            escapeReserved = true;
                            break;
                        }
                    }
                }

                //copy off previous characters from input
                while (start < next)
                    dest.Append(pStr[start++]);

                if (next != end)
                {
                    if (escapeReserved)
                    {
                        PercentEncodeByte((byte)pStr[next], ref dest);
                        escapeReserved = false;
                        next++;
                    }
                    else if (ch <= 127)
                    {
                        dest.Append(ch);
                        next += 3;
                    }
                    else
                    {
                        // Unicode
                        int charactersRead = PercentEncodingHelper.UnescapePercentEncodedUTF8Sequence(
                            pStr + next,
                            end - next,
                            ref dest,
                            isQuery,
                            iriParsing);

                        Debug.Assert(charactersRead > 0);
                        next += charactersRead;
                    }

                    start = next;
                }
            }
        }

        internal static void PercentEncodeByte(byte b, ref ValueStringBuilder to)
        {
            to.Append('%');
            HexConverter.ToCharsBuffer(b, to.AppendSpan(2), 0, HexConverter.Casing.Upper);
        }

        /// <summary>
        /// Converts 2 hex chars to a byte (returned in a char), e.g, "0a" becomes (char)0x0A.
        /// <para>If either char is not hex, returns <see cref="Uri.c_DummyChar"/>.</para>
        /// </summary>
        internal static char DecodeHexChars(int first, int second)
        {
            int a = HexConverter.FromChar(first);
            int b = HexConverter.FromChar(second);

            if ((a | b) == 0xFF)
            {
                // either a or b is 0xFF (invalid)
                return Uri.c_DummyChar;
            }

            return (char)((a << 4) | b);
        }

        internal const string RFC3986ReservedMarks = @";/?:@&=+$,#[]!'()*";
        private const string AdditionalUnsafeToUnescape = @"%\#"; // While not specified as reserved, these are still unsafe to unescape.

        // When unescaping in safe mode, do not unescape the RFC 3986 reserved set:
        // gen-delims  = ":" / "/" / "?" / "#" / "[" / "]" / "@"
        // sub-delims  = "!" / "$" / "&" / "'" / "(" / ")"
        //             / "*" / "+" / "," / ";" / "="
        //
        // In addition, do not unescape the following unsafe characters:
        // excluded    = "%" / "\"
        //
        // This implementation used to use the following variant of the RFC 2396 reserved set.
        // That behavior is now disabled by default, and is controlled by a UriSyntax property.
        // reserved    = ";" | "/" | "?" | "@" | "&" | "=" | "+" | "$" | ","
        // excluded    = control | "#" | "%" | "\"
        internal static bool IsNotSafeForUnescape(char ch)
        {
            if (ch <= '\x1F' || (ch >= '\x7F' && ch <= '\x9F'))
            {
                return true;
            }

            const string NotSafeForUnescape = RFC3986ReservedMarks + AdditionalUnsafeToUnescape;

            return NotSafeForUnescape.Contains(ch);
        }

        // true for all ASCII letters and digits, as well as the RFC3986 unreserved marks '-', '_', '.', and '~'
        public static readonly IndexOfAnyValues<char> Unreserved =
            IndexOfAnyValues.Create("-.0123456789ABCDEFGHIJKLMNOPQRSTUVWXYZ_abcdefghijklmnopqrstuvwxyz~");

        // true for all ASCII letters and digits, as well as the RFC3986 reserved characters, unreserved characters, and hash
        public static readonly IndexOfAnyValues<char> UnreservedReserved =
            IndexOfAnyValues.Create("!#$&'()*+,-./0123456789:;=?@ABCDEFGHIJKLMNOPQRSTUVWXYZ[]_abcdefghijklmnopqrstuvwxyz~");

        public static readonly IndexOfAnyValues<char> UnreservedReservedExceptHash =
            IndexOfAnyValues.Create("!$&'()*+,-./0123456789:;=?@ABCDEFGHIJKLMNOPQRSTUVWXYZ[]_abcdefghijklmnopqrstuvwxyz~");

        public static readonly IndexOfAnyValues<char> UnreservedReservedExceptQuestionMarkHash =
            IndexOfAnyValues.Create("!$&'()*+,-./0123456789:;=@ABCDEFGHIJKLMNOPQRSTUVWXYZ[]_abcdefghijklmnopqrstuvwxyz~");

        //
        // Is this a gen delim char from RFC 3986
        //
        internal static bool IsGenDelim(char ch)
        {
            return (ch == ':' || ch == '/' || ch == '?' || ch == '#' || ch == '[' || ch == ']' || ch == '@');
        }

        internal static readonly char[] s_WSchars = new char[] { ' ', '\n', '\r', '\t' };

        internal static bool IsLWS(char ch)
        {
            return (ch <= ' ') && (ch == ' ' || ch == '\n' || ch == '\r' || ch == '\t');
        }

        // Is this a Bidirectional control char.. These get stripped
        internal static bool IsBidiControlCharacter(char ch) =>
            char.IsBetween(ch, '\u200E', '\u202E') && !char.IsBetween(ch, '\u2010', '\u2029');

        // Strip Bidirectional control characters from this string
        internal static unsafe string StripBidiControlCharacters(ReadOnlySpan<char> strToClean, string? backingString = null)
        {
            Debug.Assert(backingString is null || strToClean.Length == backingString.Length);

            int charsToRemove = 0;

            int indexOfPossibleCharToRemove = strToClean.IndexOfAnyInRange('\u200E', '\u202E');
            if (indexOfPossibleCharToRemove >= 0)
            {
                // Slow path: Contains chars that fall in the [u200E, u202E] range (so likely Bidi)
                foreach (char c in strToClean.Slice(indexOfPossibleCharToRemove))
                {
                    if (IsBidiControlCharacter(c))
                    {
                        charsToRemove++;
                    }
                }
            }

            if (charsToRemove == 0)
            {
                // Hot path
                return backingString ?? new string(strToClean);
            }

            fixed (char* pStrToClean = &MemoryMarshal.GetReference(strToClean))
            {
                return string.Create(strToClean.Length - charsToRemove, (StrToClean: (IntPtr)pStrToClean, strToClean.Length), static (buffer, state) =>
                {
                    var strToClean = new ReadOnlySpan<char>((char*)state.StrToClean, state.Length);
                    int destIndex = 0;
                    foreach (char c in strToClean)
                    {
                        if (!IsBidiControlCharacter(c))
                        {
                            buffer[destIndex++] = c;
                        }
                    }
                    Debug.Assert(buffer.Length == destIndex);
                });
            }
        }
    }
}<|MERGE_RESOLUTION|>--- conflicted
+++ resolved
@@ -113,33 +113,8 @@
 
             Debug.Assert(!noEscape.Contains('%'), "Need to treat % specially; it should be part of any escaped set");
 
-<<<<<<< HEAD
-            // Get the table of characters that do not need to be escaped.
-            Debug.Assert(unreserved.Length == 0x80);
-            scoped ReadOnlySpan<bool> noEscape;
-            if ((forceEscape1 | forceEscape2) == 0)
-            {
-                noEscape = unreserved;
-            }
-            else
-            {
-                Span<bool> tmp = stackalloc bool[0x80];
-                unreserved.CopyTo(tmp);
-                tmp[forceEscape1] = false;
-                tmp[forceEscape2] = false;
-                noEscape = tmp;
-            }
-
-            // If the whole string is made up of ASCII unreserved chars, just return it.
-            Debug.Assert(!noEscape['%'], "Need to treat % specially; it should be part of any escaped set");
-            int i = 0;
-            char c;
-            for (; i < stringToEscape.Length && Ascii.IsValid(c = stringToEscape[i]) && noEscape[c]; i++) ;
-            if (i == stringToEscape.Length)
-=======
             int indexOfFirstToEscape = stringToEscape.AsSpan().IndexOfAnyExcept(noEscape);
             if (indexOfFirstToEscape < 0)
->>>>>>> 2b1d11dd
             {
                 // Nothing to escape, just return the original string.
                 return stringToEscape;
@@ -159,19 +134,8 @@
         {
             Debug.Assert(!noEscape.Contains('%'), "Need to treat % specially; it should be part of any escaped set");
 
-<<<<<<< HEAD
-            // If the whole string is made up of ASCII unreserved chars, take a fast pasth.  Per the contract, if
-            // dest is null, just return it.  If it's not null, copy everything to it and update destPos accordingly;
-            // if that requires resizing it, do so.
-            Debug.Assert(!noEscape['%'], "Need to treat % specially in case checkExistingEscaped is true");
-            int i = 0;
-            char c;
-            for (; i < stringToEscape.Length && Ascii.IsValid(c = stringToEscape[i]) && noEscape[c]; i++) ;
-            if (i == stringToEscape.Length)
-=======
             int indexOfFirstToEscape = stringToEscape.IndexOfAnyExcept(noEscape);
             if (indexOfFirstToEscape < 0)
->>>>>>> 2b1d11dd
             {
                 // Nothing to escape, just copy the whole span.
                 dest.Append(stringToEscape);
