--- conflicted
+++ resolved
@@ -32,13 +32,10 @@
                 .With(CsProjCoreToolchain.From(NetCoreAppSettings.NetCoreApp21))
 #elif NETCOREAPP3_0
                 .With(CsProjCoreToolchain.From(new NetCoreAppSettings("netcoreapp3.0", null, ".NET Core 3.0")))
-<<<<<<< HEAD
+#elif NETCOREAPP3_1
+                .With(CsProjCoreToolchain.From(new NetCoreAppSettings("netcoreapp3.1", null, ".NET Core 3.1")))
 #elif NETCOREAPP5_0
                 .With(CsProjCoreToolchain.From(new NetCoreAppSettings("netcoreapp5.0", null, ".NET Core 5.0")))
-=======
-#elif NETCOREAPP3_1
-                .With(CsProjCoreToolchain.From(new NetCoreAppSettings("netcoreapp3.1", null, ".NET Core 3.1")))
->>>>>>> 2ee96f6f
 #else
 #error Target frameworks need to be updated.
 #endif
