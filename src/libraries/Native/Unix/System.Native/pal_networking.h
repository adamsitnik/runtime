--- conflicted
+++ resolved
@@ -313,7 +313,6 @@
     uint32_t Padding;    // Pad out to 8-byte alignment
 } SocketEvent;
 
-<<<<<<< HEAD
 typedef struct
 {
     uint64_t Data;
@@ -355,13 +354,10 @@
     AioRing* Ring;
 } AioContext;
 
-DLLEXPORT int32_t SystemNative_GetHostEntryForName(const uint8_t* address, HostEntry* entry);
-=======
+
 PALEXPORT int32_t SystemNative_GetHostEntryForName(const uint8_t* address, HostEntry* entry);
->>>>>>> 5f2398b1
 
 PALEXPORT void SystemNative_FreeHostEntry(HostEntry* entry);
-
 
 PALEXPORT int32_t SystemNative_GetNameInfo(const uint8_t* address,
                                int32_t addressLength,
@@ -481,18 +477,14 @@
 
 PALEXPORT int32_t SystemNative_Disconnect(intptr_t socket);
 
-<<<<<<< HEAD
-DLLEXPORT uint32_t SystemNative_InterfaceNameToIndex(char* interfaceName);
-
-DLLEXPORT int32_t SystemNative_IsAioSupported(void);
-
-DLLEXPORT int32_t SystemNative_IoSetup(uint32_t eventsCount, AioContext* context);
-
-DLLEXPORT int32_t SystemNative_IoDestroy(AioRing* ring);
-
-DLLEXPORT int32_t SystemNative_IoSubmit(AioRing* ring, int64_t controlBlocksCount, IoControlBlock** ioControlBlocks);
-
-DLLEXPORT int32_t SystemNative_IoGetEvents(AioRing* ring, int64_t minEventsCount, int64_t maxEventsCount, IoEvent* ioEvents);
-=======
 PALEXPORT uint32_t SystemNative_InterfaceNameToIndex(char* interfaceName);
->>>>>>> 5f2398b1
+
+PALEXPORT int32_t SystemNative_IsAioSupported(void);
+
+PALEXPORT int32_t SystemNative_IoSetup(uint32_t eventsCount, AioContext* context);
+
+PALEXPORT int32_t SystemNative_IoDestroy(AioRing* ring);
+
+PALEXPORT int32_t SystemNative_IoSubmit(AioRing* ring, int64_t controlBlocksCount, IoControlBlock** ioControlBlocks);
+
+PALEXPORT int32_t SystemNative_IoGetEvents(AioRing* ring, int64_t minEventsCount, int64_t maxEventsCount, IoEvent* ioEvents);