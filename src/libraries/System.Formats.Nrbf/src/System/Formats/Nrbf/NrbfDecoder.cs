﻿// Licensed to the .NET Foundation under one or more agreements.
// The .NET Foundation licenses this file to you under the MIT license.

using System.Buffers.Binary;
using System.Collections.Generic;
using System.Globalization;
using System.IO;
using System.Formats.Nrbf.Utils;
using System.Text;
using System.Runtime.Serialization;
using System.Runtime.InteropServices;

namespace System.Formats.Nrbf;

/// <summary>
/// Provides stateless methods for decoding .NET Remoting Binary Format (NRBF) encoded data.
/// </summary>
public static class NrbfDecoder
{
    private static UTF8Encoding ThrowOnInvalidUtf8Encoding { get; } = new(false, throwOnInvalidBytes: true);

    // The header consists of:
    // - a byte that describes the record type (SerializationRecordType.SerializedStreamHeader)
    // - four 32 bit integers:
    //   - root Id (every value is valid)
    //   - header Id (value is ignored)
    //   - major version, it has to be equal 1.
    //   - minor version, it has to be equal 0.
    private static ReadOnlySpan<byte> HeaderSuffix => [1, 0, 0, 0, 0, 0, 0, 0];

    /// <summary>
    /// Checks if the given buffer starts with the <see href="https://learn.microsoft.com/openspecs/windows_protocols/ms-nrbf/a7e578d3-400a-4249-9424-7529d10d1b3c">NRBF payload header</see>.
    /// </summary>
    /// <param name="bytes">The buffer to inspect.</param>
    /// <returns><see langword="true" /> if the buffer starts with the NRBF payload header; otherwise, <see langword="false" />.</returns>
    public static bool StartsWithPayloadHeader(ReadOnlySpan<byte> bytes)
        => bytes.Length >= SerializedStreamHeaderRecord.Size
        && bytes[0] == (byte)SerializationRecordType.SerializedStreamHeader
        && bytes.Slice(SerializedStreamHeaderRecord.Size - HeaderSuffix.Length, HeaderSuffix.Length).SequenceEqual(HeaderSuffix);

    /// <summary>
    /// Checks if the given stream starts with the <see href="https://learn.microsoft.com/openspecs/windows_protocols/ms-nrbf/a7e578d3-400a-4249-9424-7529d10d1b3c">NRBF payload header</see>.
    /// </summary>
    /// <param name="stream">The stream to inspect. The stream must be both readable and seekable.</param>
    /// <returns><see langword="true" /> if the stream starts with the NRBF payload header; otherwise, <see langword="false" />.</returns>
    /// <exception cref="ArgumentNullException"><paramref name="stream" /> is <see langword="null" />.</exception>
    /// <exception cref="NotSupportedException">The stream does not support reading or seeking.</exception>
    /// <exception cref="ObjectDisposedException">The stream was closed.</exception>
    /// <exception cref="IOException">An I/O error occurred.</exception>
    /// <remarks>When this method returns, <paramref name="stream" /> is restored to its original position.</remarks>
    public static bool StartsWithPayloadHeader(Stream stream)
    {
#if NET
        ArgumentNullException.ThrowIfNull(stream);
#else
        if (stream is null)
        {
            throw new ArgumentNullException(nameof(stream));
        }
#endif
        if (!stream.CanSeek)
        {
            throw new ArgumentException(SR.Argument_NonSeekableStream, nameof(stream));
        }

        long beginning = stream.Position;
        if (stream.Length - beginning <= SerializedStreamHeaderRecord.Size)
        {
            return false;
        }

        try
        {
#if NET
            Span<byte> buffer = stackalloc byte[SerializedStreamHeaderRecord.Size];
            stream.ReadExactly(buffer);
#else
            byte[] buffer = new byte[SerializedStreamHeaderRecord.Size];
            int offset = 0;
            while (offset < buffer.Length)
            {
                int read = stream.Read(buffer, offset, buffer.Length - offset);
                if (read == 0)
                    throw new EndOfStreamException();
                offset += read;
            }
#endif
            return StartsWithPayloadHeader(buffer);
        }
        finally
        {
            stream.Position = beginning;
        }
    }

    /// <summary>
    /// Decodes the provided NRBF payload.
    /// </summary>
    /// <param name="payload">The NRBF payload.</param>
    /// <param name="options">Options to control behavior during parsing.</param>
    /// <param name="leaveOpen">
    ///   <see langword="true" /> to leave <paramref name="payload"/> payload open
    ///   after the reading is finished; otherwise, <see langword="false" />.
    /// </param>
    /// <returns>A <see cref="SerializationRecord"/> that represents the root object.
    /// It can be either <see cref="PrimitiveTypeRecord{T}"/>,
    /// a <see cref="ClassRecord"/>, or an <see cref="ArrayRecord"/>.</returns>
    /// <exception cref="ArgumentNullException"><paramref name="payload"/> is <see langword="null" />.</exception>
    /// <exception cref="ArgumentException"><paramref name="payload"/> does not support reading or is already closed.</exception>
    /// <exception cref="SerializationException">Reading from <paramref name="payload"/> encountered invalid NRBF data.</exception>
    /// <exception cref="IOException">An I/O error occurred.</exception>
    /// <exception cref="NotSupportedException">
    /// Reading from <paramref name="payload"/> encountered unsupported records,
    /// for example, arrays with non-zero offset or unsupported record types
    /// (<see cref="SerializationRecordType.ClassWithMembers"/>, <see cref="SerializationRecordType.SystemClassWithMembers"/>,
    /// <see cref="SerializationRecordType.MethodCall"/>, or <see cref="SerializationRecordType.MethodReturn"/>).
    /// </exception>
    /// <exception cref="DecoderFallbackException">Reading from <paramref name="payload"/>
    /// encountered an invalid UTF8 sequence.</exception>
    /// <exception cref="EndOfStreamException">The end of the stream was reached before reading <see cref="SerializationRecordType.MessageEnd"/> record.</exception>
    public static SerializationRecord Decode(Stream payload, PayloadOptions? options = default, bool leaveOpen = false)
        => Decode(payload, out _, options, leaveOpen);

    /// <param name="payload">The NRBF payload.</param>
    /// <param name="recordMap">
    ///   When this method returns, contains a mapping of <see cref="SerializationRecordId" /> to the associated serialization record.
    ///   This parameter is treated as uninitialized.
    /// </param>
    /// <param name="options">An object that describes optional <see cref="PayloadOptions"/> parameters to use.</param>
    /// <param name="leaveOpen">
    ///   <see langword="true" /> to leave <paramref name="payload"/> payload open
    ///   after the reading is finished; otherwise, <see langword="false" />.
    /// </param>
    /// <inheritdoc cref="Decode(Stream, PayloadOptions?, bool)"/>
    public static SerializationRecord Decode(Stream payload, out IReadOnlyDictionary<SerializationRecordId, SerializationRecord> recordMap, PayloadOptions? options = default, bool leaveOpen = false)
    {
#if NET
        ArgumentNullException.ThrowIfNull(payload);
#else
        if (payload is null)
        {
            throw new ArgumentNullException(nameof(payload));
        }
#endif

        using BinaryReader reader = new(payload, ThrowOnInvalidUtf8Encoding, leaveOpen: leaveOpen);
        try
        {
            return Decode(reader, options ?? new(), out recordMap);
        }
        catch (FormatException) // can be thrown by various BinaryReader methods
        {
            throw new SerializationException(SR.Serialization_InvalidFormat);
        }
    }

    /// <summary>
    /// Decodes the provided NRBF payload that is expected to contain an instance of any class (or struct) that is not an <see cref="Array"/> or a primitive type.
    /// </summary>
    /// <returns>A <see cref="ClassRecord"/> that represents the root object.</returns>
    /// <inheritdoc cref="Decode(Stream, PayloadOptions?, bool)"/>
    public static ClassRecord DecodeClassRecord(Stream payload, PayloadOptions? options = default, bool leaveOpen = false)
        => (ClassRecord)Decode(payload, options, leaveOpen);

    private static SerializationRecord Decode(BinaryReader reader, PayloadOptions options, out IReadOnlyDictionary<SerializationRecordId, SerializationRecord> readOnlyRecordMap)
    {
        Stack<NextInfo> readStack = new();
        RecordMap recordMap = new();

        // Every NRBF payload has to start with a header
        AllowedRecordTypes allowed = AllowedRecordTypes.SerializedStreamHeader;
        var header = (SerializedStreamHeaderRecord)DecodeNext(reader, recordMap, allowed, options, out _);

        // The root can be any Object or BinaryLibrary, but not a reference.
        allowed = AllowedRecordTypes.AnyObject | AllowedRecordTypes.BinaryLibrary;
        SerializationRecord rootRecord = DecodeNext(reader, recordMap, allowed, options, out _);
        PushFirstNestedRecordInfo(rootRecord, readStack);

        SerializationRecordType recordType;
        SerializationRecord nextRecord;
        do
        {
            while (readStack.Count > 0)
            {
                NextInfo nextInfo = readStack.Pop();

                if (nextInfo.Allowed != AllowedRecordTypes.None)
                {
                    // Decode the next Record
                    nextRecord = DecodeNext(reader, recordMap, nextInfo.Allowed, options, out _);
                    // Handle it:
                    // - add to the parent records list,
                    // - push next info if there are remaining nested records to read.
                    nextInfo.Parent.HandleNextRecord(nextRecord, nextInfo);
                    // Push on the top of the stack the first nested record of last read record,
                    // so it gets read as next record.
                    PushFirstNestedRecordInfo(nextRecord, readStack);
                }
                else
                {
                    object value = reader.ReadPrimitiveValue(nextInfo.PrimitiveType);

                    nextInfo.Parent.HandleNextValue(value, nextInfo);
                }
            }

            if (recordMap.UnresolvedReferences == 0)
            {
                // There are no unresolved references, so the End is the only allowed record.
                allowed = AllowedRecordTypes.MessageEnd;
            }
            else
            {
                // There are unresolved references and we don't know in what order they are going to appear.
                // We allow for any Object (which does not include references or nulls).
                // The actual type validation is going to be performed by RecordMap.Add.
                allowed = AllowedRecordTypes.AnyObject | AllowedRecordTypes.BinaryLibrary;
            }

            nextRecord = DecodeNext(reader, recordMap, allowed, options, out recordType, isReferencedRecord: true);
            PushFirstNestedRecordInfo(nextRecord, readStack);
        }
        while (recordType != SerializationRecordType.MessageEnd);

        readOnlyRecordMap = recordMap;
        return recordMap.GetRootRecord(header);
    }

    private static SerializationRecord DecodeNext(BinaryReader reader, RecordMap recordMap,
        AllowedRecordTypes allowed, PayloadOptions options, out SerializationRecordType recordType, bool isReferencedRecord = false)
    {
<<<<<<< HEAD
        SerializationRecord? record;
=======
        recordType = reader.ReadSerializationRecordType(allowed);
>>>>>>> 67e57689

        do
        {
            byte nextByte = reader.ReadByte();
            if (((uint)allowed & (1u << nextByte)) == 0)
            {
                ThrowHelper.ThrowForUnexpectedRecordType(nextByte);
            }
            recordType = (SerializationRecordType)nextByte;

            record = recordType switch
            {
                SerializationRecordType.ArraySingleObject => ArraySingleObjectRecord.Decode(reader),
                SerializationRecordType.ArraySinglePrimitive => DecodeArraySinglePrimitiveRecord(reader),
                SerializationRecordType.ArraySingleString => ArraySingleStringRecord.Decode(reader),
                SerializationRecordType.BinaryArray => BinaryArrayRecord.Decode(reader, recordMap, options),
                SerializationRecordType.BinaryLibrary => BinaryLibraryRecord.Decode(reader, options),
                SerializationRecordType.BinaryObjectString => BinaryObjectStringRecord.Decode(reader),
                SerializationRecordType.ClassWithId => ClassWithIdRecord.Decode(reader, recordMap),
                SerializationRecordType.ClassWithMembersAndTypes => ClassWithMembersAndTypesRecord.Decode(reader, recordMap, options),
                SerializationRecordType.MemberPrimitiveTyped => DecodeMemberPrimitiveTypedRecord(reader),
                SerializationRecordType.MemberReference => MemberReferenceRecord.Decode(reader, recordMap, allowed),
                SerializationRecordType.MessageEnd => MessageEndRecord.Singleton,
                SerializationRecordType.ObjectNull => ObjectNullRecord.Instance,
                SerializationRecordType.ObjectNullMultiple => ObjectNullMultipleRecord.Decode(reader),
                SerializationRecordType.ObjectNullMultiple256 => ObjectNullMultiple256Record.Decode(reader),
                SerializationRecordType.SerializedStreamHeader => SerializedStreamHeaderRecord.Decode(reader),
                _ => SystemClassWithMembersAndTypesRecord.Decode(reader, recordMap, options),
            };

            recordMap.Add(record, isReferencedRecord);

            // BinaryLibrary often precedes class records.
            // It has been already added to the RecordMap and it must not be added
            // to the array record or class member values, so simply read next record.
            // It's possible to read multiple BinaryLibraryRecord in a row, hence the loop.
        } while (recordType == SerializationRecordType.BinaryLibrary);

        return record;
    }

    private static SerializationRecord DecodeMemberPrimitiveTypedRecord(BinaryReader reader)
    {
        PrimitiveType primitiveType = reader.ReadPrimitiveType();

        return primitiveType switch
        {
            PrimitiveType.Boolean => new MemberPrimitiveTypedRecord<bool>(reader.ReadBoolean()),
            PrimitiveType.Byte => new MemberPrimitiveTypedRecord<byte>(reader.ReadByte()),
            PrimitiveType.SByte => new MemberPrimitiveTypedRecord<sbyte>(reader.ReadSByte()),
            PrimitiveType.Char => new MemberPrimitiveTypedRecord<char>(reader.ParseChar()),
            PrimitiveType.Int16 => new MemberPrimitiveTypedRecord<short>(reader.ReadInt16()),
            PrimitiveType.UInt16 => new MemberPrimitiveTypedRecord<ushort>(reader.ReadUInt16()),
            PrimitiveType.Int32 => new MemberPrimitiveTypedRecord<int>(reader.ReadInt32()),
            PrimitiveType.UInt32 => new MemberPrimitiveTypedRecord<uint>(reader.ReadUInt32()),
            PrimitiveType.Int64 => new MemberPrimitiveTypedRecord<long>(reader.ReadInt64()),
            PrimitiveType.UInt64 => new MemberPrimitiveTypedRecord<ulong>(reader.ReadUInt64()),
            PrimitiveType.Single => new MemberPrimitiveTypedRecord<float>(reader.ReadSingle()),
            PrimitiveType.Double => new MemberPrimitiveTypedRecord<double>(reader.ReadDouble()),
            PrimitiveType.Decimal => new MemberPrimitiveTypedRecord<decimal>(reader.ParseDecimal()),
            PrimitiveType.DateTime => new MemberPrimitiveTypedRecord<DateTime>(Utils.BinaryReaderExtensions.CreateDateTimeFromData(reader.ReadUInt64())),
            // String is handled with a record, never on it's own
            _ => new MemberPrimitiveTypedRecord<TimeSpan>(new TimeSpan(reader.ReadInt64())),
        };
    }

    private static SerializationRecord DecodeArraySinglePrimitiveRecord(BinaryReader reader)
    {
        ArrayInfo info = ArrayInfo.Decode(reader);
        PrimitiveType primitiveType = reader.ReadPrimitiveType();

        return primitiveType switch
        {
            PrimitiveType.Boolean => Decode<bool>(info, reader),
            PrimitiveType.Byte => Decode<byte>(info, reader),
            PrimitiveType.SByte => Decode<sbyte>(info, reader),
            PrimitiveType.Char => Decode<char>(info, reader),
            PrimitiveType.Int16 => Decode<short>(info, reader),
            PrimitiveType.UInt16 => Decode<ushort>(info, reader),
            PrimitiveType.Int32 => Decode<int>(info, reader),
            PrimitiveType.UInt32 => Decode<uint>(info, reader),
            PrimitiveType.Int64 => Decode<long>(info, reader),
            PrimitiveType.UInt64 => Decode<ulong>(info, reader),
            PrimitiveType.Single => Decode<float>(info, reader),
            PrimitiveType.Double => Decode<double>(info, reader),
            PrimitiveType.Decimal => Decode<decimal>(info, reader),
            PrimitiveType.DateTime => Decode<DateTime>(info, reader),
            _ => Decode<TimeSpan>(info, reader),
        };

        static SerializationRecord Decode<T>(ArrayInfo info, BinaryReader reader) where T : unmanaged
            => new ArraySinglePrimitiveRecord<T>(info, ArraySinglePrimitiveRecord<T>.DecodePrimitiveTypes(reader, info.GetSZArrayLength()));
    }

    /// <summary>
    /// This method is responsible for pushing only the FIRST read info
    /// of the NESTED record into the <paramref name="readStack"/>.
    /// It's not pushing all of them, because it could be used as a vector of attack.
    /// Example: BinaryArrayRecord with Array.MaxLength length,
    /// where first item turns out to be <see cref="ObjectNullMultipleRecord"/>
    /// that provides Array.MaxLength nulls.
    /// </summary>
    private static void PushFirstNestedRecordInfo(SerializationRecord record, Stack<NextInfo> readStack)
    {
        if (record is ClassRecord classRecord)
        {
            if (classRecord.ExpectedValuesCount > 0)
            {
                (AllowedRecordTypes allowed, PrimitiveType primitiveType) = classRecord.GetNextAllowedRecordType();

                readStack.Push(new(allowed, classRecord, readStack, primitiveType));
            }
        }
        else if (record is ArrayRecord arrayRecord && arrayRecord.ValuesToRead > 0)
        {
            (AllowedRecordTypes allowed, PrimitiveType primitiveType) = arrayRecord.GetAllowedRecordType();

            readStack.Push(new(allowed, arrayRecord, readStack, primitiveType));
        }
    }
}<|MERGE_RESOLUTION|>--- conflicted
+++ resolved
@@ -229,20 +229,11 @@
     private static SerializationRecord DecodeNext(BinaryReader reader, RecordMap recordMap,
         AllowedRecordTypes allowed, PayloadOptions options, out SerializationRecordType recordType, bool isReferencedRecord = false)
     {
-<<<<<<< HEAD
         SerializationRecord? record;
-=======
-        recordType = reader.ReadSerializationRecordType(allowed);
->>>>>>> 67e57689
 
         do
         {
-            byte nextByte = reader.ReadByte();
-            if (((uint)allowed & (1u << nextByte)) == 0)
-            {
-                ThrowHelper.ThrowForUnexpectedRecordType(nextByte);
-            }
-            recordType = (SerializationRecordType)nextByte;
+            recordType = reader.ReadSerializationRecordType(allowed);
 
             record = recordType switch
             {
