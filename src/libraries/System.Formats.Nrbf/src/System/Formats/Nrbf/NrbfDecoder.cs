﻿// Licensed to the .NET Foundation under one or more agreements.
// The .NET Foundation licenses this file to you under the MIT license.

using System.Buffers.Binary;
using System.Collections.Generic;
using System.Globalization;
using System.IO;
using System.Formats.Nrbf.Utils;
using System.Text;
using System.Runtime.Serialization;
using System.Runtime.InteropServices;

namespace System.Formats.Nrbf;

/// <summary>
/// Provides stateless methods for decoding .NET Remoting Binary Format (NRBF) encoded data.
/// </summary>
public static class NrbfDecoder
{
    private static UTF8Encoding ThrowOnInvalidUtf8Encoding { get; } = new(false, throwOnInvalidBytes: true);

    // The header consists of:
    // - a byte that describes the record type (SerializationRecordType.SerializedStreamHeader)
    // - four 32 bit integers:
    //   - root Id (every value is valid)
    //   - header Id (value is ignored)
    //   - major version, it has to be equal 1.
    //   - minor version, it has to be equal 0.
    private static ReadOnlySpan<byte> HeaderSuffix => [1, 0, 0, 0, 0, 0, 0, 0];

    /// <summary>
    /// Checks if given buffer starts with <see href="https://learn.microsoft.com/openspecs/windows_protocols/ms-nrbf/a7e578d3-400a-4249-9424-7529d10d1b3c">NRBF payload header</see>.
    /// </summary>
    /// <param name="bytes">The buffer to inspect.</param>
    /// <returns><see langword="true" /> if it starts with NRBF payload header; otherwise, <see langword="false" />.</returns>
    public static bool StartsWithPayloadHeader(ReadOnlySpan<byte> bytes)
        => bytes.Length >= SerializedStreamHeaderRecord.Size
        && bytes[0] == (byte)SerializationRecordType.SerializedStreamHeader
        && bytes.Slice(SerializedStreamHeaderRecord.Size - HeaderSuffix.Length, HeaderSuffix.Length).SequenceEqual(HeaderSuffix);

    /// <summary>
    /// Checks if given stream starts with <see href="https://learn.microsoft.com/openspecs/windows_protocols/ms-nrbf/a7e578d3-400a-4249-9424-7529d10d1b3c">NRBF payload header</see>.
    /// </summary>
    /// <param name="stream">The stream to inspect. The stream must be both readable and seekable.</param>
    /// <returns><see langword="true" /> if it starts with NRBF payload header; otherwise, <see langword="false" />.</returns>
    /// <exception cref="ArgumentNullException"><paramref name="stream" /> is <see langword="null" />.</exception>
    /// <exception cref="NotSupportedException">The stream does not support reading or seeking.</exception>
    /// <exception cref="ObjectDisposedException">The stream was closed.</exception>
    /// <remarks><para>When this method returns, <paramref name="stream" /> will be restored to its original position.</para></remarks>
    public static bool StartsWithPayloadHeader(Stream stream)
    {
#if NET
        ArgumentNullException.ThrowIfNull(stream);
#else
        if (stream is null)
        {
            throw new ArgumentNullException(nameof(stream));
        }
#endif
        if (!stream.CanSeek)
        {
            throw new ArgumentException(SR.Argument_NonSeekableStream, nameof(stream));
        }

        long beginning = stream.Position;
        if (stream.Length - beginning <= SerializedStreamHeaderRecord.Size)
        {
            return false;
        }

        try
        {
#if NET
            Span<byte> buffer = stackalloc byte[SerializedStreamHeaderRecord.Size];
            stream.ReadExactly(buffer);
#else
            byte[] buffer = new byte[SerializedStreamHeaderRecord.Size];
            int offset = 0;
            while (offset < buffer.Length)
            {
                int read = stream.Read(buffer, offset, buffer.Length - offset);
                if (read == 0)
                    throw new EndOfStreamException();
                offset += read;
            }
#endif
            return StartsWithPayloadHeader(buffer);
        }
        finally
        {
            stream.Position = beginning;
        }
    }

    /// <summary>
    /// Decodes the provided NRBF payload.
    /// </summary>
    /// <param name="payload">The NRBF payload.</param>
    /// <param name="options">Options to control behavior during parsing.</param>
    /// <param name="leaveOpen">
    ///   <see langword="true" /> to leave <paramref name="payload"/> payload open
    ///   after the reading is finished; otherwise, <see langword="false" />.
    /// </param>
    /// <returns>A <see cref="SerializationRecord"/> that represents the root object.
    /// It can be either <see cref="PrimitiveTypeRecord{T}"/>,
    /// a <see cref="ClassRecord"/> or an <see cref="ArrayRecord"/>.</returns>
    /// <exception cref="ArgumentNullException"><paramref name="payload"/> is <see langword="null" />.</exception>
    /// <exception cref="ArgumentException"><paramref name="payload"/> does not support reading or is already closed.</exception>
    /// <exception cref="SerializationException">Reading from <paramref name="payload"/> encounters invalid NRBF data.</exception>
    /// <exception cref="NotSupportedException">
    /// Reading from <paramref name="payload"/> encounters not supported records.
    /// For example, arrays with non-zero offset or not supported record types
    /// (<see cref="SerializationRecordType.ClassWithMembers"/>, <see cref="SerializationRecordType.SystemClassWithMembers"/>,
    /// <see cref="SerializationRecordType.MethodCall"/> or <see cref="SerializationRecordType.MethodReturn"/>).
    /// </exception>
    /// <exception cref="DecoderFallbackException">Reading from <paramref name="payload"/>
    /// encounters an invalid UTF8 sequence.</exception>
    /// <exception cref="EndOfStreamException">The end of the stream is reached before reading <see cref="SerializationRecordType.MessageEnd"/> record.</exception>
    public static SerializationRecord Decode(Stream payload, PayloadOptions? options = default, bool leaveOpen = false)
        => Decode(payload, out _, options, leaveOpen);

    /// <param name="payload">The NRBF payload.</param>
    /// <param name="recordMap">
    ///   When this method returns, contains a mapping of <see cref="SerializationRecordId" /> to the associated serialization record.
    ///   This parameter is treated as uninitialized.
    /// </param>
    /// <param name="options">An object that describes optional <see cref="PayloadOptions"/> parameters to use.</param>
    /// <param name="leaveOpen">
    ///   <see langword="true" /> to leave <paramref name="payload"/> payload open
    ///   after the reading is finished; otherwise, <see langword="false" />.
    /// </param>
    /// <inheritdoc cref="Decode(Stream, PayloadOptions?, bool)"/>
    public static SerializationRecord Decode(Stream payload, out IReadOnlyDictionary<SerializationRecordId, SerializationRecord> recordMap, PayloadOptions? options = default, bool leaveOpen = false)
    {
#if NET
        ArgumentNullException.ThrowIfNull(payload);
#else
        if (payload is null)
        {
            throw new ArgumentNullException(nameof(payload));
        }
#endif

        using BinaryReader reader = new(payload, ThrowOnInvalidUtf8Encoding, leaveOpen: leaveOpen);
        return Decode(reader, options ?? new(), out recordMap);
    }

    /// <summary>
    /// Decodes the provided NRBF payload that is expected to contain an instance of any class (or struct) that is not an <see cref="Array"/> or a primitive type.
    /// </summary>
    /// <returns>A <see cref="ClassRecord"/> that represents the root object.</returns>
    /// <inheritdoc cref="Decode(Stream, PayloadOptions?, bool)"/>
    public static ClassRecord DecodeClassRecord(Stream payload, PayloadOptions? options = default, bool leaveOpen = false)
        => (ClassRecord)Decode(payload, options, leaveOpen);

    private static SerializationRecord Decode(BinaryReader reader, PayloadOptions options, out IReadOnlyDictionary<SerializationRecordId, SerializationRecord> readOnlyRecordMap)
    {
        Stack<NextInfo> readStack = new();
        RecordMap recordMap = new();

        // Every NRBF payload has to start with a header
        AllowedRecordTypes allowed = AllowedRecordTypes.SerializedStreamHeader;
        var header = (SerializedStreamHeaderRecord)DecodeNext(reader, recordMap, allowed, options, out _);

        // The root can be any Object or BinaryLibrary, but not a reference.
        allowed = AllowedRecordTypes.AnyObject | AllowedRecordTypes.BinaryLibrary;
        SerializationRecord rootRecord = DecodeNext(reader, recordMap, allowed, options, out _);
        PushFirstNestedRecordInfo(rootRecord, readStack);

        SerializationRecordType recordType;
        SerializationRecord nextRecord;
        do
        {
            while (readStack.Count > 0)
            {
                NextInfo nextInfo = readStack.Pop();

                if (nextInfo.Allowed != AllowedRecordTypes.None)
                {
                    // Decode the next Record
                    nextRecord = DecodeNext(reader, recordMap, nextInfo.Allowed, options, out _);
                    // Handle it:
                    // - add to the parent records list,
                    // - push next info if there are remaining nested records to read.
                    nextInfo.Parent.HandleNextRecord(nextRecord, nextInfo);
                    // Push on the top of the stack the first nested record of last read record,
                    // so it gets read as next record.
                    PushFirstNestedRecordInfo(nextRecord, readStack);
                }
                else
                {
                    object value = reader.ReadPrimitiveValue(nextInfo.PrimitiveType);

                    nextInfo.Parent.HandleNextValue(value, nextInfo);
                }
            }

            if (recordMap.UnresolvedReferences == 0)
            {
                // There are no unresolved references, so the End is the only allowed record.
                allowed = AllowedRecordTypes.MessageEnd;
            }
            else
            {
                // There are unresolved references and we don't know in what order they are going to appear.
                // We allow for any Object (which does not include references or nulls).
                // The actual type validation is going to be performed by RecordMap.Add.
                allowed = AllowedRecordTypes.AnyObject | AllowedRecordTypes.BinaryLibrary;
            }

            nextRecord = DecodeNext(reader, recordMap, allowed, options, out recordType, isReferencedRecord: true);
            PushFirstNestedRecordInfo(nextRecord, readStack);
        }
        while (recordType != SerializationRecordType.MessageEnd);

        readOnlyRecordMap = recordMap;
        return recordMap.GetRootRecord(header);
    }

    private static SerializationRecord DecodeNext(BinaryReader reader, RecordMap recordMap,
        AllowedRecordTypes allowed, PayloadOptions options, out SerializationRecordType recordType, bool isReferencedRecord = false)
    {
        SerializationRecord? record;

        do
        {
<<<<<<< HEAD
            byte nextByte = reader.ReadByte();
            if (((uint)allowed & (1u << nextByte)) == 0)
            {
                ThrowHelper.ThrowForUnexpectedRecordType(nextByte);
            }
            recordType = (SerializationRecordType)nextByte;
=======
            SerializationRecordType.ArraySingleObject => ArraySingleObjectRecord.Decode(reader),
            SerializationRecordType.ArraySinglePrimitive => DecodeArraySinglePrimitiveRecord(reader),
            SerializationRecordType.ArraySingleString => ArraySingleStringRecord.Decode(reader),
            SerializationRecordType.BinaryArray => BinaryArrayRecord.Decode(reader, recordMap, options),
            SerializationRecordType.BinaryLibrary => BinaryLibraryRecord.Decode(reader, options),
            SerializationRecordType.BinaryObjectString => BinaryObjectStringRecord.Decode(reader),
            SerializationRecordType.ClassWithId => ClassWithIdRecord.Decode(reader, recordMap),
            SerializationRecordType.ClassWithMembersAndTypes => ClassWithMembersAndTypesRecord.Decode(reader, recordMap, options),
            SerializationRecordType.MemberPrimitiveTyped => DecodeMemberPrimitiveTypedRecord(reader),
            SerializationRecordType.MemberReference => MemberReferenceRecord.Decode(reader, recordMap),
            SerializationRecordType.MessageEnd => MessageEndRecord.Singleton,
            SerializationRecordType.ObjectNull => ObjectNullRecord.Instance,
            SerializationRecordType.ObjectNullMultiple => ObjectNullMultipleRecord.Decode(reader),
            SerializationRecordType.ObjectNullMultiple256 => ObjectNullMultiple256Record.Decode(reader),
            SerializationRecordType.SerializedStreamHeader => SerializedStreamHeaderRecord.Decode(reader),
            _ => SystemClassWithMembersAndTypesRecord.Decode(reader, recordMap, options),
        };
>>>>>>> cb42ed8b

            record = recordType switch
            {
                SerializationRecordType.ArraySingleObject => ArraySingleObjectRecord.Decode(reader),
                SerializationRecordType.ArraySinglePrimitive => DecodeArraySinglePrimitiveRecord(reader),
                SerializationRecordType.ArraySingleString => ArraySingleStringRecord.Decode(reader),
                SerializationRecordType.BinaryArray => BinaryArrayRecord.Decode(reader, recordMap, options),
                SerializationRecordType.BinaryLibrary => BinaryLibraryRecord.Decode(reader),
                SerializationRecordType.BinaryObjectString => BinaryObjectStringRecord.Decode(reader),
                SerializationRecordType.ClassWithId => ClassWithIdRecord.Decode(reader, recordMap),
                SerializationRecordType.ClassWithMembersAndTypes => ClassWithMembersAndTypesRecord.Decode(reader, recordMap, options),
                SerializationRecordType.MemberPrimitiveTyped => DecodeMemberPrimitiveTypedRecord(reader),
                SerializationRecordType.MemberReference => MemberReferenceRecord.Decode(reader, recordMap, allowed),
                SerializationRecordType.MessageEnd => MessageEndRecord.Singleton,
                SerializationRecordType.ObjectNull => ObjectNullRecord.Instance,
                SerializationRecordType.ObjectNullMultiple => ObjectNullMultipleRecord.Decode(reader),
                SerializationRecordType.ObjectNullMultiple256 => ObjectNullMultiple256Record.Decode(reader),
                SerializationRecordType.SerializedStreamHeader => SerializedStreamHeaderRecord.Decode(reader),
                _ => SystemClassWithMembersAndTypesRecord.Decode(reader, recordMap, options),
            };

            recordMap.Add(record, isReferencedRecord);

            // BinaryLibrary often precedes class records.
            // It has been already added to the RecordMap and it must not be added
            // to the array record or class member values, so simply read next record.
            // It's possible to read multiple BinaryLibraryRecord in a row, hence the loop.
        } while (recordType == SerializationRecordType.BinaryLibrary);

        return record;
    }

    private static SerializationRecord DecodeMemberPrimitiveTypedRecord(BinaryReader reader)
    {
        PrimitiveType primitiveType = reader.ReadPrimitiveType();

        return primitiveType switch
        {
            PrimitiveType.Boolean => new MemberPrimitiveTypedRecord<bool>(reader.ReadBoolean()),
            PrimitiveType.Byte => new MemberPrimitiveTypedRecord<byte>(reader.ReadByte()),
            PrimitiveType.SByte => new MemberPrimitiveTypedRecord<sbyte>(reader.ReadSByte()),
            PrimitiveType.Char => new MemberPrimitiveTypedRecord<char>(reader.ReadChar()),
            PrimitiveType.Int16 => new MemberPrimitiveTypedRecord<short>(reader.ReadInt16()),
            PrimitiveType.UInt16 => new MemberPrimitiveTypedRecord<ushort>(reader.ReadUInt16()),
            PrimitiveType.Int32 => new MemberPrimitiveTypedRecord<int>(reader.ReadInt32()),
            PrimitiveType.UInt32 => new MemberPrimitiveTypedRecord<uint>(reader.ReadUInt32()),
            PrimitiveType.Int64 => new MemberPrimitiveTypedRecord<long>(reader.ReadInt64()),
            PrimitiveType.UInt64 => new MemberPrimitiveTypedRecord<ulong>(reader.ReadUInt64()),
            PrimitiveType.Single => new MemberPrimitiveTypedRecord<float>(reader.ReadSingle()),
            PrimitiveType.Double => new MemberPrimitiveTypedRecord<double>(reader.ReadDouble()),
            PrimitiveType.Decimal => new MemberPrimitiveTypedRecord<decimal>(decimal.Parse(reader.ReadString(), CultureInfo.InvariantCulture)),
            PrimitiveType.DateTime => new MemberPrimitiveTypedRecord<DateTime>(Utils.BinaryReaderExtensions.CreateDateTimeFromData(reader.ReadInt64())),
            // String is handled with a record, never on it's own
            _ => new MemberPrimitiveTypedRecord<TimeSpan>(new TimeSpan(reader.ReadInt64())),
        };
    }

    private static SerializationRecord DecodeArraySinglePrimitiveRecord(BinaryReader reader)
    {
        ArrayInfo info = ArrayInfo.Decode(reader);
        PrimitiveType primitiveType = reader.ReadPrimitiveType();

        return primitiveType switch
        {
            PrimitiveType.Boolean => Decode<bool>(info, reader),
            PrimitiveType.Byte => Decode<byte>(info, reader),
            PrimitiveType.SByte => Decode<sbyte>(info, reader),
            PrimitiveType.Char => Decode<char>(info, reader),
            PrimitiveType.Int16 => Decode<short>(info, reader),
            PrimitiveType.UInt16 => Decode<ushort>(info, reader),
            PrimitiveType.Int32 => Decode<int>(info, reader),
            PrimitiveType.UInt32 => Decode<uint>(info, reader),
            PrimitiveType.Int64 => Decode<long>(info, reader),
            PrimitiveType.UInt64 => Decode<ulong>(info, reader),
            PrimitiveType.Single => Decode<float>(info, reader),
            PrimitiveType.Double => Decode<double>(info, reader),
            PrimitiveType.Decimal => Decode<decimal>(info, reader),
            PrimitiveType.DateTime => Decode<DateTime>(info, reader),
            _ => Decode<TimeSpan>(info, reader),
        };

        static SerializationRecord Decode<T>(ArrayInfo info, BinaryReader reader) where T : unmanaged
            => new ArraySinglePrimitiveRecord<T>(info, ArraySinglePrimitiveRecord<T>.DecodePrimitiveTypes(reader, info.GetSZArrayLength()));
    }

    /// <summary>
    /// This method is responsible for pushing only the FIRST read info
    /// of the NESTED record into the <paramref name="readStack"/>.
    /// It's not pushing all of them, because it could be used as a vector of attack.
    /// Example: BinaryArrayRecord with Array.MaxLength length,
    /// where first item turns out to be <see cref="ObjectNullMultipleRecord"/>
    /// that provides Array.MaxLength nulls.
    /// </summary>
    private static void PushFirstNestedRecordInfo(SerializationRecord record, Stack<NextInfo> readStack)
    {
        if (record is ClassRecord classRecord)
        {
            if (classRecord.ExpectedValuesCount > 0)
            {
                (AllowedRecordTypes allowed, PrimitiveType primitiveType) = classRecord.GetNextAllowedRecordType();

                readStack.Push(new(allowed, classRecord, readStack, primitiveType));
            }
        }
        else if (record is ArrayRecord arrayRecord && arrayRecord.ValuesToRead > 0)
        {
            (AllowedRecordTypes allowed, PrimitiveType primitiveType) = arrayRecord.GetAllowedRecordType();

            readStack.Push(new(allowed, arrayRecord, readStack, primitiveType));
        }
    }
}<|MERGE_RESOLUTION|>--- conflicted
+++ resolved
@@ -224,32 +224,12 @@
 
         do
         {
-<<<<<<< HEAD
             byte nextByte = reader.ReadByte();
             if (((uint)allowed & (1u << nextByte)) == 0)
             {
                 ThrowHelper.ThrowForUnexpectedRecordType(nextByte);
             }
             recordType = (SerializationRecordType)nextByte;
-=======
-            SerializationRecordType.ArraySingleObject => ArraySingleObjectRecord.Decode(reader),
-            SerializationRecordType.ArraySinglePrimitive => DecodeArraySinglePrimitiveRecord(reader),
-            SerializationRecordType.ArraySingleString => ArraySingleStringRecord.Decode(reader),
-            SerializationRecordType.BinaryArray => BinaryArrayRecord.Decode(reader, recordMap, options),
-            SerializationRecordType.BinaryLibrary => BinaryLibraryRecord.Decode(reader, options),
-            SerializationRecordType.BinaryObjectString => BinaryObjectStringRecord.Decode(reader),
-            SerializationRecordType.ClassWithId => ClassWithIdRecord.Decode(reader, recordMap),
-            SerializationRecordType.ClassWithMembersAndTypes => ClassWithMembersAndTypesRecord.Decode(reader, recordMap, options),
-            SerializationRecordType.MemberPrimitiveTyped => DecodeMemberPrimitiveTypedRecord(reader),
-            SerializationRecordType.MemberReference => MemberReferenceRecord.Decode(reader, recordMap),
-            SerializationRecordType.MessageEnd => MessageEndRecord.Singleton,
-            SerializationRecordType.ObjectNull => ObjectNullRecord.Instance,
-            SerializationRecordType.ObjectNullMultiple => ObjectNullMultipleRecord.Decode(reader),
-            SerializationRecordType.ObjectNullMultiple256 => ObjectNullMultiple256Record.Decode(reader),
-            SerializationRecordType.SerializedStreamHeader => SerializedStreamHeaderRecord.Decode(reader),
-            _ => SystemClassWithMembersAndTypesRecord.Decode(reader, recordMap, options),
-        };
->>>>>>> cb42ed8b
 
             record = recordType switch
             {
@@ -257,7 +237,7 @@
                 SerializationRecordType.ArraySinglePrimitive => DecodeArraySinglePrimitiveRecord(reader),
                 SerializationRecordType.ArraySingleString => ArraySingleStringRecord.Decode(reader),
                 SerializationRecordType.BinaryArray => BinaryArrayRecord.Decode(reader, recordMap, options),
-                SerializationRecordType.BinaryLibrary => BinaryLibraryRecord.Decode(reader),
+                SerializationRecordType.BinaryLibrary => BinaryLibraryRecord.Decode(reader, options),
                 SerializationRecordType.BinaryObjectString => BinaryObjectStringRecord.Decode(reader),
                 SerializationRecordType.ClassWithId => ClassWithIdRecord.Decode(reader, recordMap),
                 SerializationRecordType.ClassWithMembersAndTypes => ClassWithMembersAndTypesRecord.Decode(reader, recordMap, options),
