﻿// Licensed to the .NET Foundation under one or more agreements.
// The .NET Foundation licenses this file to you under the MIT license.

using System.Collections.Generic;
using System.Diagnostics.CodeAnalysis;
using System.IO;
using System.Reflection.Metadata;
using System.Runtime.CompilerServices;
using System.Runtime.InteropServices;
using System.Formats.Nrbf.Utils;
using System.Diagnostics;

namespace System.Formats.Nrbf;

internal sealed class RectangularArrayRecord : ArrayRecord
{
    private readonly int[] _lengths;
    private readonly List<object> _values;
    private TypeName? _typeName;

    private RectangularArrayRecord(Type elementType, ArrayInfo arrayInfo,
        MemberTypeInfo memberTypeInfo, int[] lengths, bool canPreAllocate) : base(arrayInfo)
    {
        ElementType = elementType;
        MemberTypeInfo = memberTypeInfo;
        _lengths = lengths;

        // ArrayInfo.GetSZArrayLength ensures to return a value <= Array.MaxLength
        _values = new List<object>(canPreAllocate ? arrayInfo.GetSZArrayLength() : Math.Min(4, arrayInfo.GetSZArrayLength()));
    }

    public override SerializationRecordType RecordType => SerializationRecordType.BinaryArray;

    public override ReadOnlySpan<int> Lengths => _lengths.AsSpan();

    public override TypeName TypeName
        => _typeName ??= MemberTypeInfo.GetArrayTypeName(ArrayInfo);

    private Type ElementType { get; }

    private MemberTypeInfo MemberTypeInfo { get; }

    [RequiresDynamicCode("May call Array.CreateInstance() and Type.MakeArrayType().")]
    private protected override Array Deserialize(Type arrayType, bool allowNulls)
    {
        // We can not deserialize non-primitive types.
        // This method returns arrays of ClassRecord for arrays of complex types.
        Array result =
#if NET9_0_OR_GREATER
            ElementType == typeof(SerializationRecord)
                ? Array.CreateInstance(ElementType, _lengths)
                : Array.CreateInstanceFromArrayType(arrayType, _lengths);
#else
            Array.CreateInstance(ElementType, _lengths);
#endif
        bool getPrimitiveRecordValue = ElementType != typeof(SerializationRecord);

#if !NET8_0_OR_GREATER
        int[] indices = new int[_lengths.Length];

        foreach (object value in _values)
        {
            result.SetValue(GetActualValue(value, getPrimitiveRecordValue), indices);

            int dimension = indices.Length - 1;
            while (dimension >= 0)
            {
                indices[dimension]++;
                if (indices[dimension] < Lengths[dimension])
                {
                    break;
                }
                indices[dimension] = 0;
                dimension--;
            }

            if (dimension < 0)
            {
                break;
            }
        }

        return result;
#else
        // Idea from Array.CoreCLR that maps an array of int indices into
        // an internal flat index.
        if (ElementType.IsValueType)
        {
            if (ElementType == typeof(bool)) CopyTo<bool>(_values, result);
            else if (ElementType == typeof(byte)) CopyTo<byte>(_values, result);
            else if (ElementType == typeof(sbyte)) CopyTo<sbyte>(_values, result);
            else if (ElementType == typeof(short)) CopyTo<short>(_values, result);
            else if (ElementType == typeof(ushort)) CopyTo<ushort>(_values, result);
            else if (ElementType == typeof(char)) CopyTo<char>(_values, result);
            else if (ElementType == typeof(int)) CopyTo<int>(_values, result);
            else if (ElementType == typeof(float)) CopyTo<float>(_values, result);
            else if (ElementType == typeof(long)) CopyTo<long>(_values, result);
            else if (ElementType == typeof(ulong)) CopyTo<ulong>(_values, result);
            else if (ElementType == typeof(double)) CopyTo<double>(_values, result);
            else if (ElementType == typeof(TimeSpan)) CopyTo<TimeSpan>(_values, result);
            else if (ElementType == typeof(DateTime)) CopyTo<DateTime>(_values, result);
            else if (ElementType == typeof(decimal)) CopyTo<decimal>(_values, result);
            else throw new InvalidOperationException();
        }
        else if (ElementType == typeof(string))
        {
            CopyTo<string>(_values, result);
        }
        else if (ElementType == typeof(object))
        {
            CopyTo<object>(_values, result);
        }
        else
        {
            CopyTo<SerializationRecord>(_values, result, getPrimitiveRecordValue);
        }

        return result;

<<<<<<< HEAD
        static void CopyTo<T>(ICollection<object> list, Array array, bool getPrimitiveRecordValue = true)
=======
        static void CopyTo<T>(List<object> list, Array array)
>>>>>>> 4cdbfdcc
        {
            ref byte arrayDataRef = ref MemoryMarshal.GetArrayDataReference(array);
            ref T firstElementRef = ref Unsafe.As<byte, T>(ref arrayDataRef);
            nuint flattenedIndex = 0;
            foreach (object value in list)
            {
                ref T targetElement = ref Unsafe.Add(ref firstElementRef, flattenedIndex);
                targetElement = (T)GetActualValue(value, getPrimitiveRecordValue)!;
                flattenedIndex++;
            }
        }
#endif
    }

    private protected override void AddValue(object value) => _values.Add(value);

    internal override (AllowedRecordTypes allowed, PrimitiveType primitiveType) GetAllowedRecordType()
    {
        (AllowedRecordTypes allowed, PrimitiveType primitiveType) = MemberTypeInfo.GetNextAllowedRecordType(0);

        if (allowed != AllowedRecordTypes.None)
        {
            // It's an array, it can also contain multiple nulls
            return (allowed | AllowedRecordTypes.Nulls, primitiveType);
        }

        return (allowed, primitiveType);
    }

    internal static RectangularArrayRecord Create(BinaryReader reader, ArrayInfo arrayInfo,
        MemberTypeInfo memberTypeInfo, int[] lengths)
    {
        BinaryType binaryType = memberTypeInfo.Infos[0].BinaryType;
        Type elementType = binaryType switch
        {
            BinaryType.Primitive => MapPrimitive((PrimitiveType)memberTypeInfo.Infos[0].AdditionalInfo!),
            BinaryType.PrimitiveArray => MapPrimitiveArray((PrimitiveType)memberTypeInfo.Infos[0].AdditionalInfo!),
            BinaryType.String => typeof(string),
            BinaryType.Object => typeof(object),
            _ => typeof(SerializationRecord)
        };

        bool canPreAllocate = false;
        if (binaryType == BinaryType.Primitive)
        {
            int sizeOfSingleValue = (PrimitiveType)memberTypeInfo.Infos[0].AdditionalInfo! switch
            {
                PrimitiveType.Boolean => sizeof(bool),
                PrimitiveType.Byte => sizeof(byte),
                PrimitiveType.SByte => sizeof(sbyte),
                PrimitiveType.Char => sizeof(byte), // it's UTF8
                PrimitiveType.Int16 => sizeof(short),
                PrimitiveType.UInt16 => sizeof(ushort),
                PrimitiveType.Int32 => sizeof(int),
                PrimitiveType.UInt32 => sizeof(uint),
                PrimitiveType.Single => sizeof(float),
                PrimitiveType.Int64 => sizeof(long),
                PrimitiveType.UInt64 => sizeof(ulong),
                PrimitiveType.Double => sizeof(double),
                PrimitiveType.TimeSpan => sizeof(ulong),
                PrimitiveType.DateTime => sizeof(ulong),
                PrimitiveType.Decimal => -1, // represented as variable-length string
                _ => throw new InvalidOperationException()
            };

            if (sizeOfSingleValue > 0)
            {
                long size = arrayInfo.TotalElementsCount * sizeOfSingleValue;
                bool? isDataAvailable = reader.IsDataAvailable(size);
                if (isDataAvailable.HasValue)
                {
                    if (!isDataAvailable.Value)
                    {
                        ThrowHelper.ThrowEndOfStreamException();
                    }

                    canPreAllocate = true;
                }
            }
        }

        return new RectangularArrayRecord(elementType, arrayInfo, memberTypeInfo, lengths, canPreAllocate);
    }

    private static Type MapPrimitive(PrimitiveType primitiveType)
        => primitiveType switch
        {
            PrimitiveType.Boolean => typeof(bool),
            PrimitiveType.Byte => typeof(byte),
            PrimitiveType.Char => typeof(char),
            PrimitiveType.Decimal => typeof(decimal),
            PrimitiveType.Double => typeof(double),
            PrimitiveType.Int16 => typeof(short),
            PrimitiveType.Int32 => typeof(int),
            PrimitiveType.Int64 => typeof(long),
            PrimitiveType.SByte => typeof(sbyte),
            PrimitiveType.Single => typeof(float),
            PrimitiveType.TimeSpan => typeof(TimeSpan),
            PrimitiveType.DateTime => typeof(DateTime),
            PrimitiveType.UInt16 => typeof(ushort),
            PrimitiveType.UInt32 => typeof(uint),
            PrimitiveType.UInt64 => typeof(ulong),
            _ => throw new InvalidOperationException()
        };

    private static Type MapPrimitiveArray(PrimitiveType primitiveType)
        => primitiveType switch
        {
            PrimitiveType.Boolean => typeof(bool[]),
            PrimitiveType.Byte => typeof(byte[]),
            PrimitiveType.Char => typeof(char[]),
            PrimitiveType.Decimal => typeof(decimal[]),
            PrimitiveType.Double => typeof(double[]),
            PrimitiveType.Int16 => typeof(short[]),
            PrimitiveType.Int32 => typeof(int[]),
            PrimitiveType.Int64 => typeof(long[]),
            PrimitiveType.SByte => typeof(sbyte[]),
            PrimitiveType.Single => typeof(float[]),
            PrimitiveType.TimeSpan => typeof(TimeSpan[]),
            PrimitiveType.DateTime => typeof(DateTime[]),
            PrimitiveType.UInt16 => typeof(ushort[]),
            PrimitiveType.UInt32 => typeof(uint[]),
            PrimitiveType.UInt64 => typeof(ulong[]),
            _ => throw new InvalidOperationException()
        };

    private static object? GetActualValue(object value, bool getPrimitiveRecordValue = true)
    {
        if (value is not SerializationRecord serializationRecord)
        {
            return value; // it must be a primitive type
        }
        else if (serializationRecord.RecordType == SerializationRecordType.ObjectNull)
        {
            return null;
        }
        else if (serializationRecord.RecordType == SerializationRecordType.MemberReference)
        {
            serializationRecord = ((MemberReferenceRecord)serializationRecord).GetReferencedRecord();
        }

        if (getPrimitiveRecordValue)
        {
            Debug.Assert(serializationRecord is PrimitiveTypeRecord);
            return serializationRecord.GetValue(); // get the raw primitive value
        }
        else
        {
            return serializationRecord;
        }
    }
}<|MERGE_RESOLUTION|>--- conflicted
+++ resolved
@@ -117,11 +117,7 @@
 
         return result;
 
-<<<<<<< HEAD
-        static void CopyTo<T>(ICollection<object> list, Array array, bool getPrimitiveRecordValue = true)
-=======
-        static void CopyTo<T>(List<object> list, Array array)
->>>>>>> 4cdbfdcc
+        static void CopyTo<T>(List<object> list, Array array, bool getPrimitiveRecordValue = true)
         {
             ref byte arrayDataRef = ref MemoryMarshal.GetArrayDataReference(array);
             ref T firstElementRef = ref Unsafe.As<byte, T>(ref arrayDataRef);
