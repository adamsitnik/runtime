<Project Sdk="Microsoft.NET.Sdk">
  <PropertyGroup>
    <AssemblyName>System.Net.Sockets</AssemblyName>
    <AllowUnsafeBlocks>true</AllowUnsafeBlocks>
    <TargetFrameworks>$(NetCoreAppCurrent)-Unix;$(NetCoreAppCurrent)-Windows_NT</TargetFrameworks>
    <Nullable>enable</Nullable>
  </PropertyGroup>
  <PropertyGroup>
    <!-- SYSTEM_NET_SOCKETS_DLL is required to allow source-level code sharing for types defined within the
         System.Net.Internals namespace. -->
    <DefineConstants>$(DefineConstants);SYSTEM_NET_SOCKETS_DLL</DefineConstants>
  </PropertyGroup>
  <ItemGroup>
    <!-- All configurations -->
    <Compile Include="System\Net\Sockets\SocketReceiveFromResult.cs" />
    <Compile Include="System\Net\Sockets\SocketReceiveMessageFromResult.cs" />
    <Compile Include="System\Net\Sockets\SocketTaskExtensions.cs" />
    <Compile Include="System\Net\Sockets\IOControlCode.cs" />
    <Compile Include="System\Net\Sockets\IPPacketInformation.cs" />
    <Compile Include="System\Net\Sockets\IPProtectionLevel.cs" />
    <Compile Include="System\Net\Sockets\LingerOption.cs" />
    <Compile Include="System\Net\Sockets\MulticastOption.cs" />
    <Compile Include="System\Net\Sockets\NetEventSource.Sockets.cs" />
    <Compile Include="System\Net\Sockets\NetworkStream.cs" />
    <Compile Include="System\Net\Sockets\SafeSocketHandle.cs" />
    <Compile Include="System\Net\Sockets\SelectMode.cs" />
    <Compile Include="System\Net\Sockets\SendPacketsElement.cs" />
    <Compile Include="System\Net\Sockets\Socket.cs" />
    <Compile Include="System\Net\Sockets\Socket.Tasks.cs" />
    <Compile Include="System\Net\Sockets\SocketAsyncEventArgs.cs" />
    <Compile Include="System\Net\Sockets\SocketAsyncOperation.cs" />
    <Compile Include="System\Net\Sockets\SocketFlags.cs" />
    <Compile Include="System\Net\Sockets\SocketInformationOptions.cs" />
    <Compile Include="System\Net\Sockets\SocketInformation.cs" />
    <Compile Include="System\Net\Sockets\SocketOptionLevel.cs" />
    <Compile Include="System\Net\Sockets\SocketOptionName.cs" />
    <Compile Include="System\Net\Sockets\SocketShutdown.cs" />
    <Compile Include="System\Net\Sockets\TCPClient.cs" />
    <Compile Include="System\Net\Sockets\TCPListener.cs" />
    <Compile Include="System\Net\Sockets\TransmitFileOptions.cs" />
    <Compile Include="System\Net\Sockets\UDPClient.cs" />
    <Compile Include="System\Net\Sockets\UdpReceiveResult.cs" />
    <Compile Include="System\Net\Sockets\AcceptOverlappedAsyncResult.cs" />
    <Compile Include="System\Net\Sockets\BaseOverlappedAsyncResult.cs" />
    <Compile Include="System\Net\Sockets\ConnectOverlappedAsyncResult.cs" />
    <Compile Include="System\Net\Sockets\DisconnectOverlappedAsyncResult.cs" />
    <Compile Include="System\Net\Sockets\MultipleConnectAsync.cs" />
    <Compile Include="System\Net\Sockets\OverlappedAsyncResult.cs" />
    <Compile Include="System\Net\Sockets\ReceiveMessageOverlappedAsyncResult.cs" />
    <Compile Include="System\Net\Sockets\UnixDomainSocketEndPoint.cs" />
    <Compile Include="$(CommonPath)System\IO\StreamHelpers.CopyValidation.cs"
             Link="Common\System\IO\StreamHelpers.CopyValidation.cs" />
    <!-- Logging -->
    <Compile Include="$(CommonPath)System\Net\Logging\DebugThreadTracking.cs"
             Link="Common\System\Net\Logging\DebugThreadTracking.cs" />
    <Compile Include="$(CommonPath)System\Net\Logging\NetEventSource.Common.cs"
             Link="Common\System\Net\Logging\NetEventSource.Common.cs" />
    <Compile Include="$(CommonPath)System\Net\InternalException.cs"
             Link="Common\System\Net\InternalException.cs" />
    <!-- Debug only -->
    <Compile Include="$(CommonPath)System\Net\DebugSafeHandleMinusOneIsInvalid.cs"
             Link="Common\System\Net\DebugSafeHandleMinusOneIsInvalid.cs" />
    <!-- System.Net common -->
    <Compile Include="$(CommonPath)System\Net\ContextAwareResult.cs"
             Link="Common\System\Net\ContextAwareResult.cs" />
    <Compile Include="$(CommonPath)System\Net\LazyAsyncResult.cs"
             Link="Common\System\Net\LazyAsyncResult.cs" />
    <Compile Include="$(CommonPath)System\Net\ByteOrder.cs"
             Link="Common\System\Net\ByteOrder.cs" />
    <Compile Include="$(CommonPath)System\Net\IPEndPointStatics.cs"
             Link="Common\System\Net\IPEndPointStatics.cs" />
    <Compile Include="$(CommonPath)System\Net\IPAddressParserStatics.cs"
             Link="Common\System\Net\IPAddressParserStatics.cs" />
    <Compile Include="$(CommonPath)System\Net\ExceptionCheck.cs"
             Link="Common\System\Net\ExceptionCheck.cs" />
    <Compile Include="$(CommonPath)System\Net\RangeValidationHelpers.cs"
             Link="Common\System\Net\RangeValidationHelpers.cs" />
    <Compile Include="$(CommonPath)System\Net\SocketAddress.cs"
             Link="Common\System\Net\SocketAddress.cs" />
    <Compile Include="$(CommonPath)System\Net\TcpValidationHelpers.cs"
             Link="Common\System\Net\TcpValidationHelpers.cs" />
    <!-- System.Net.Internals -->
    <Compile Include="$(CommonPath)System\Net\Internals\IPEndPointExtensions.cs"
             Link="Common\System\Net\Internals\IPEndPointExtensions.cs" />
    <Compile Include="$(CommonPath)System\Net\Internals\IPAddressExtensions.cs"
             Link="Common\System\Net\Internals\IPAddressExtensions.cs" />
    <Compile Include="$(CommonPath)System\Net\Internals\SocketExceptionFactory.cs"
             Link="Common\System\Net\Internals\SocketExceptionFactory.cs" />
    <Compile Include="$(CommonPath)System\Net\Sockets\ProtocolFamily.cs"
             Link="Common\System\Net\Sockets\ProtocolFamily.cs" />
    <Compile Include="$(CommonPath)System\Net\Sockets\ProtocolType.cs"
             Link="Common\System\Net\Sockets\ProtocolType.cs" />
    <Compile Include="$(CommonPath)System\Net\Sockets\SocketType.cs"
             Link="Common\System\Net\Sockets\SocketType.cs" />
  </ItemGroup>
  <ItemGroup Condition=" '$(TargetsWindows)' == 'true'">
    <!-- Windows: CoreCLR -->
    <Compile Include="System\Net\Sockets\AcceptOverlappedAsyncResult.Windows.cs" />
    <Compile Include="System\Net\Sockets\BaseOverlappedAsyncResult.Windows.cs" />
    <Compile Include="System\Net\Sockets\ConnectOverlappedAsyncResult.Windows.cs" />
    <Compile Include="System\Net\Sockets\OverlappedAsyncResult.Windows.cs" />
    <Compile Include="System\Net\Sockets\DynamicWinsockMethods.cs" />
    <Compile Include="System\Net\Sockets\ReceiveMessageOverlappedAsyncResult.Windows.cs" />
    <Compile Include="System\Net\Sockets\SafeSocketHandle.Windows.cs" />
    <Compile Include="System\Net\Sockets\Socket.Windows.cs" />
    <Compile Include="System\Net\Sockets\SocketAsyncEventArgs.Windows.cs" />
    <Compile Include="System\Net\Sockets\IOControlKeepAlive.Windows.cs" />
    <Compile Include="System\Net\Sockets\SocketPal.Windows.cs" />
    <Compile Include="System\Net\Sockets\TransmitFileAsyncResult.Windows.cs" />
    <Compile Include="System\Net\Sockets\UnixDomainSocketEndPoint.Windows.cs" />
    <Compile Include="$(CommonPath)System\Net\ContextAwareResult.Windows.cs"
             Link="Common\System\Net\ContextAwareResult.Windows.cs" />
    <Compile Include="$(CommonPath)System\Net\SocketAddressPal.Windows.cs"
             Link="Common\System\Net\SocketAddressPal.Windows.cs" />
    <Compile Include="$(CommonPath)System\Net\SocketProtocolSupportPal.Windows.cs"
             Link="Common\System\Net\SocketProtocolSupportPal.Windows" />
    <!-- Interop -->
    <Compile Include="$(CommonPath)Interop\Windows\Interop.Libraries.cs"
             Link="Common\Interop\Windows\Interop.Libraries.cs" />
    <Compile Include="$(CommonPath)Interop\Windows\WinSock\Interop.accept.cs"
             Link="Common\Interop\Windows\WinSock\Interop.accept.cs" />
    <Compile Include="$(CommonPath)Interop\Windows\WinSock\Interop.bind.cs"
             Link="Common\Interop\Windows\WinSock\Interop.bind.cs" />
    <Compile Include="$(CommonPath)Interop\Windows\WinSock\Interop.closesocket.cs"
             Link="Common\Interop\Windows\WinSock\Interop.closesocket.cs" />
    <Compile Include="$(CommonPath)Interop\Windows\WinSock\Interop.getpeername.cs"
             Link="Common\Interop\Windows\WinSock\Interop.getpeername.cs" />
    <Compile Include="$(CommonPath)Interop\Windows\WinSock\Interop.getsockname.cs"
             Link="Common\Interop\Windows\WinSock\Interop.getsockname.cs" />
    <Compile Include="$(CommonPath)Interop\Windows\WinSock\Interop.getsockopt.cs"
             Link="Common\Interop\Windows\WinSock\Interop.getsockopt.cs" />
    <Compile Include="$(CommonPath)Interop\Windows\WinSock\Interop.ioctlsocket.cs"
             Link="Common\Interop\Windows\WinSock\Interop.ioctlsocket.cs" />
    <Compile Include="$(CommonPath)Interop\Windows\WinSock\Interop.listen.cs"
             Link="Common\Interop\Windows\WinSock\Interop.listen.cs" />
    <Compile Include="$(CommonPath)Interop\Windows\WinSock\Interop.recv.cs"
             Link="Common\Interop\Windows\WinSock\Interop.recv.cs" />
    <Compile Include="$(CommonPath)Interop\Windows\WinSock\Interop.recvfrom.cs"
             Link="Common\Interop\Windows\WinSock\Interop.recvfrom.cs" />
    <Compile Include="$(CommonPath)Interop\Windows\WinSock\Interop.select.cs"
             Link="Common\Interop\Windows\WinSock\Interop.select.cs" />
    <Compile Include="$(CommonPath)Interop\Windows\WinSock\Interop.send.cs"
             Link="Common\Interop\Windows\WinSock\Interop.send.cs" />
    <Compile Include="$(CommonPath)Interop\Windows\WinSock\Interop.sendto.cs"
             Link="Common\Interop\Windows\WinSock\Interop.sendto.cs" />
    <Compile Include="$(CommonPath)Interop\Windows\WinSock\Interop.setsockopt.cs"
             Link="Common\Interop\Windows\WinSock\Interop.setsockopt.cs" />
    <Compile Include="$(CommonPath)Interop\Windows\WinSock\Interop.shutdown.cs"
             Link="Common\Interop\Windows\WinSock\Interop.shutdown.cs" />
    <Compile Include="$(CommonPath)Interop\Windows\WinSock\Interop.TransmitFile.cs"
             Link="Common\Interop\Windows\WinSock\Interop.TransmitFile.cs" />
    <Compile Include="$(CommonPath)Interop\Windows\WinSock\Interop.WinsockBSD.cs"
             Link="Common\Interop\Windows\WinSock\Interop.WinsockBSD.cs" />
    <Compile Include="$(CommonPath)Interop\Windows\WinSock\Interop.WinsockAsync.cs"
             Link="Common\Interop\Windows\WinSock\Interop.WinsockAsync.cs" />
    <Compile Include="$(CommonPath)Interop\Windows\WinSock\Interop.WSAConnect.cs"
             Link="Common\Interop\Windows\WinSock\Interop.WSAConnect.cs" />
    <Compile Include="$(CommonPath)Interop\Windows\WinSock\Interop.WSADuplicateSocket.cs"
             Link="Common\Interop\Windows\WinSock\Interop.WSADuplicateSocket.cs" />
    <Compile Include="$(CommonPath)Interop\Windows\WinSock\Interop.WSAGetOverlappedResult.cs"
             Link="Common\Interop\Windows\WinSock\Interop.WSAGetOverlappedResult.cs" />
    <Compile Include="$(CommonPath)Interop\Windows\WinSock\Interop.WSAIoctl.cs"
             Link="Common\Interop\Windows\WinSock\Interop.WSAIoctl.cs" />
    <Compile Include="$(CommonPath)Interop\Windows\WinSock\Interop.WSARecv.cs"
             Link="Common\Interop\Windows\WinSock\Interop.WSARecv.cs" />
    <Compile Include="$(CommonPath)Interop\Windows\WinSock\Interop.WSARecvFrom.cs"
             Link="Common\Interop\Windows\WinSock\Interop.WSARecvFrom.cs" />
    <Compile Include="$(CommonPath)Interop\Windows\WinSock\Interop.WSASend.cs"
             Link="Common\Interop\Windows\WinSock\Interop.WSASend.cs" />
    <Compile Include="$(CommonPath)Interop\Windows\WinSock\Interop.WSASendTo.cs"
             Link="Common\Interop\Windows\WinSock\Interop.WSASendTo.cs" />
    <Compile Include="$(CommonPath)Interop\Windows\WinSock\Interop.WSASocketW.cs"
             Link="Common\Interop\Windows\WinSock\Interop.WSASocketW.cs" />
    <Compile Include="$(CommonPath)Interop\Windows\WinSock\Interop.WSASocketW.SafeCloseSocket.cs"
             Link="Common\Interop\Windows\WinSock\Interop.WSASocketW.SafeCloseSocket.cs" />
    <Compile Include="$(CommonPath)Interop\Windows\WinSock\Interop.SocketConstructorFlags.cs"
             Link="Common\Interop\Windows\WinSock\Interop.SocketConstructorFlags.cs" />
    <Compile Include="$(CommonPath)Interop\Windows\WinSock\SafeNativeOverlapped.cs"
             Link="Common\Interop\Windows\WinSock\SafeNativeOverlapped.cs" />
    <Compile Include="$(CommonPath)Interop\Windows\WinSock\WSABuffer.cs"
             Link="Common\Interop\Windows\WinSock\WSABuffer.cs" />
    <Compile Include="$(CommonPath)Interop\Windows\WinSock\Interop.WSAPROTOCOL_INFOW.cs"
             Link="Common\Interop\Windows\WinSock\Interop.WSAPROTOCOL_INFOW.cs" />
    <Compile Include="$(CommonPath)Interop\Windows\Kernel32\Interop.CancelIoEx.cs"
             Link="Common\Interop\Windows\Interop.CancelIoEx.cs" />
    <Compile Include="$(CommonPath)Interop\Windows\Kernel32\Interop.SetFileCompletionNotificationModes.cs"
             Link="Common\Interop\Windows\Kernel32\Interop.SetFileCompletionNotificationModes.cs" />
    <Compile Include="$(CommonPath)Interop\Windows\Kernel32\Interop.HandleInformation.cs"
             Link="Common\Interop\Windows\Kernel32\Interop.HandleInformation.cs" />
    <Compile Include="$(CommonPath)System\Net\CompletionPortHelper.Windows.cs"
             Link="Common\System\Net\CompletionPortHelper.Windows.cs" />
  </ItemGroup>
  <ItemGroup Condition=" '$(TargetsUnix)' == 'true' ">
    <Compile Include="System\Net\Sockets\AcceptOverlappedAsyncResult.Unix.cs" />
    <Compile Include="System\Net\Sockets\BaseOverlappedAsyncResult.Unix.cs" />
    <Compile Include="System\Net\Sockets\ConnectOverlappedAsyncResult.Unix.cs" />
    <Compile Include="System\Net\Sockets\DisconnectOverlappedAsyncResult.Unix.cs" />
    <Compile Include="System\Net\Sockets\OverlappedAsyncResult.Unix.cs" />
    <Compile Include="System\Net\Sockets\ReceiveMessageOverlappedAsyncResult.Unix.cs" />
    <Compile Include="System\Net\Sockets\SafeSocketHandle.Unix.cs" />
    <Compile Include="System\Net\Sockets\Socket.Unix.cs" />
    <Compile Include="System\Net\Sockets\SocketAsyncContext.Unix.cs" />
    <Compile Include="System\Net\Sockets\SocketAsyncEngine.Unix.cs" />
    <Compile Include="System\Net\Sockets\SocketAsyncEventArgs.Unix.cs" />
    <Compile Include="System\Net\Sockets\SocketPal.Unix.cs" />
    <Compile Include="System\Net\Sockets\UnixDomainSocketEndPoint.Unix.cs" />
<<<<<<< HEAD
    <Compile Include="$(CommonPath)System\Net\ContextAwareResult.Unix.cs">
      <Link>Common\System\Net\ContextAwareResult.Unix.cs</Link>
    </Compile>
    <Compile Include="$(CommonPath)System\Net\InteropIPAddressExtensions.Unix.cs">
      <Link>Common\System\Net\InteropIPAddressExtensions.Unix.cs</Link>
    </Compile>
    <Compile Include="$(CommonPath)System\Net\SocketAddressPal.Unix.cs">
      <Link>Common\System\Net\SocketAddressPal.Unix.cs</Link>
    </Compile>
    <Compile Include="$(CommonPath)System\Net\SocketProtocolSupportPal.Unix.cs">
      <Link>Common\System\Net\SocketProtocolSupportPal.Unix</Link>
    </Compile>
    <Compile Include="$(CommonPath)System\Net\Sockets\SocketErrorPal.Unix.cs">
      <Link>Common\System\Net\Sockets\SocketErrorPal.Unix</Link>
    </Compile>
    <Compile Include="$(CommonPath)System\Threading\Tasks\TaskToApm.cs">
      <Link>Common\System\Threading\Tasks\TaskToApm.cs</Link>
    </Compile>
    <Compile Include="$(CommonPath)Interop\Unix\Interop.Errors.cs">
      <Link>Common\Interop\Unix\Interop.Errors.cs</Link>
    </Compile>
    <Compile Include="$(CommonPath)Interop\Unix\Interop.Libraries.cs">
      <Link>Common\Interop\Unix\Interop.Libraries.cs</Link>
    </Compile>
    <Compile Include="$(CommonPath)Interop\Unix\System.Native\Interop.Accept.cs">
      <Link>Common\Interop\Unix\System.Native\Interop.Accept.cs</Link>
    </Compile>
    <Compile Include="$(CommonPath)Interop\Unix\System.Native\Interop.Aio.cs">
      <Link>Common\Interop\Unix\System.Native\Interop.Aio.cs</Link>
    </Compile>
    <Compile Include="$(CommonPath)Interop\Unix\System.Native\Interop.Bind.cs">
      <Link>Common\Interop\Unix\System.Native\Interop.Bind.cs</Link>
    </Compile>
    <Compile Include="$(CommonPath)Interop\Unix\System.Native\Interop.Close.cs">
      <Link>Common\Interop\Unix\System.Native\Interop.Close.cs</Link>
    </Compile>
    <Compile Include="$(CommonPath)Interop\Unix\System.Native\Interop.Connect.cs">
      <Link>Common\Interop\Unix\System.Native\Interop.Connect.cs</Link>
    </Compile>
    <Compile Include="$(CommonPath)Interop\Unix\System.Native\Interop.Fcntl.cs">
      <Link>Common\Interop\Unix\System.Native\Interop.Fcntl.cs</Link>
    </Compile>
    <Compile Include="$(CommonPath)Interop\Unix\System.Native\Interop.Disconnect.cs">
      <Link>Common\Interop\Unix\Interop.Disconnect.cs</Link>
    </Compile>
    <Compile Include="$(CommonPath)Interop\Unix\System.Native\Interop.GetBytesAvailable.cs">
      <Link>Common\Interop\Unix\System.Native\Interop.GetBytesAvailable.cs</Link>
    </Compile>
    <Compile Include="$(CommonPath)Interop\Unix\System.Native\Interop.GetDomainSocketSizes.cs">
      <Link>Common\Interop\Unix\Interop.GetDomainSocketSizes.cs</Link>
    </Compile>
    <Compile Include="$(CommonPath)Interop\Unix\System.Native\Interop.GetPeerName.cs">
      <Link>Common\Interop\Unix\System.Native\Interop.GetPeerName.cs</Link>
    </Compile>
    <Compile Include="$(CommonPath)Interop\Unix\System.Native\Interop.GetSocketErrorOption.cs">
      <Link>Common\Interop\Unix\System.Native\Interop.GetSocketErrorOption.cs</Link>
    </Compile>
    <Compile Include="$(CommonPath)Interop\Unix\System.Native\Interop.GetSockName.cs">
      <Link>Common\Interop\Unix\System.Native\Interop.GetSockName.cs</Link>
    </Compile>
    <Compile Include="$(CommonPath)Interop\Unix\System.Native\Interop.GetSockOpt.cs">
      <Link>Common\Interop\Unix\System.Native\Interop.GetSockOpt.cs</Link>
    </Compile>
    <Compile Include="$(CommonPath)Interop\Unix\System.Native\Interop.IPAddress.cs">
      <Link>Common\Interop\Unix\System.Native\Interop.IPAddress.cs</Link>
    </Compile>
    <Compile Include="$(CommonPath)Interop\Unix\System.Native\Interop.IPPacketInformation.cs">
      <Link>Common\Interop\Unix\System.Native\Interop.IPPacketInformation.cs</Link>
    </Compile>
    <Compile Include="$(CommonPath)Interop\Unix\System.Native\Interop.LingerOption.cs">
      <Link>Common\Interop\Unix\System.Native\Interop.LingerOption.cs</Link>
    </Compile>
    <Compile Include="$(CommonPath)Interop\Unix\System.Native\Interop.SendFile.cs">
      <Link>Common\Interop\Unix\System.Native\Interop.SendFile.cs</Link>
    </Compile>
    <Compile Include="$(CommonPath)Interop\Unix\System.Native\Interop.SetSendTimeout.cs">
      <Link>Common\Interop\Unix\System.Native\Interop.SetSendTimeout.cs</Link>
    </Compile>
    <Compile Include="$(CommonPath)Interop\Unix\System.Native\Interop.SetReceiveTimeout.cs">
      <Link>Common\Interop\Unix\System.Native\Interop.SetReceiveTimeout.cs</Link>
    </Compile>
    <Compile Include="$(CommonPath)Interop\Unix\System.Native\Interop.Listen.cs">
      <Link>Common\Interop\Unix\System.Native\Interop.Listen.cs</Link>
    </Compile>
    <Compile Include="$(CommonPath)Interop\Unix\System.Native\Interop.MemSet.cs">
      <Link>Common\Interop\Unix\System.Native\Interop.MemSet.cs</Link>
    </Compile>
    <Compile Include="$(CommonPath)Interop\Unix\System.Native\Interop.MessageHeader.cs">
      <Link>Common\Interop\Unix\System.Native\Interop.MessageHeader.cs</Link>
    </Compile>
    <Compile Include="$(CommonPath)Interop\Unix\System.Native\Interop.MulticastOption.cs">
      <Link>Common\Interop\Unix\System.Native\Interop.MulticastOption.cs</Link>
    </Compile>
    <Compile Include="$(CommonPath)Interop\Unix\System.Native\Interop.Poll.cs">
      <Link>Common\Interop\Unix\System.Native\Interop.Poll.cs</Link>
    </Compile>
    <Compile Include="$(CommonPath)Interop\Unix\System.Native\Interop.PlatformSocketSupport.cs">
      <Link>Common\Interop\Unix\System.Native\Interop.PlatformSocketSupport.cs</Link>
    </Compile>
    <Compile Include="$(CommonPath)Interop\Unix\System.Native\Interop.ReceiveMessage.cs">
      <Link>Common\Interop\Unix\System.Native\Interop.ReceiveMessage.cs</Link>
    </Compile>
    <Compile Include="$(CommonPath)Interop\Unix\System.Native\Interop.SendMessage.cs">
      <Link>Common\Interop\Unix\System.Native\Interop.SendMessage.cs</Link>
    </Compile>
    <Compile Include="$(CommonPath)Interop\Unix\System.Native\Interop.SetSockOpt.cs">
      <Link>Common\Interop\Unix\System.Native\Interop.SetSockOpt.cs</Link>
    </Compile>
    <Compile Include="$(CommonPath)Interop\Unix\System.Native\Interop.Shutdown.cs">
      <Link>Common\Interop\Unix\System.Native\Interop.Shutdown.cs</Link>
    </Compile>
    <Compile Include="$(CommonPath)Interop\Unix\System.Native\Interop.Socket.cs">
      <Link>Common\Interop\Unix\System.Native\Interop.Socket.cs</Link>
    </Compile>
    <Compile Include="$(CommonPath)Interop\Unix\System.Native\Interop.SocketEvent.cs">
      <Link>Common\Interop\Unix\System.Native\Interop.SocketEvent.cs</Link>
    </Compile>
    <Compile Include="$(CommonPath)Interop\Unix\System.Native\Interop.SocketAddress.cs">
      <Link>Common\Interop\Unix\System.Native\Interop.SocketAddress.cs</Link>
    </Compile>
    <Compile Include="$(CommonPath)Interop\Unix\System.Native\Interop.Pipe.cs">
      <Link>Common\Interop\Unix\System.Native\Interop.Pipe.cs</Link>
    </Compile>
    <Compile Include="$(CommonPath)Interop\Unix\System.Native\Interop.Write.cs">
      <Link>Common\Interop\Unix\System.Native\Interop.Write.cs</Link>
    </Compile>
=======
    <Compile Include="$(CommonPath)System\Net\ContextAwareResult.Unix.cs"
             Link="Common\System\Net\ContextAwareResult.Unix.cs" />
    <Compile Include="$(CommonPath)System\Net\InteropIPAddressExtensions.Unix.cs"
             Link="Common\System\Net\InteropIPAddressExtensions.Unix.cs" />
    <Compile Include="$(CommonPath)System\Net\SocketAddressPal.Unix.cs"
             Link="Common\System\Net\SocketAddressPal.Unix.cs" />
    <Compile Include="$(CommonPath)System\Net\SocketProtocolSupportPal.Unix.cs"
             Link="Common\System\Net\SocketProtocolSupportPal.Unix" />
    <Compile Include="$(CommonPath)System\Net\Sockets\SocketErrorPal.Unix.cs"
             Link="Common\System\Net\Sockets\SocketErrorPal.Unix" />
    <Compile Include="$(CommonPath)System\Threading\Tasks\TaskToApm.cs"
             Link="Common\System\Threading\Tasks\TaskToApm.cs" />
    <Compile Include="$(CommonPath)Interop\Unix\Interop.Errors.cs"
             Link="Common\Interop\Unix\Interop.Errors.cs" />
    <Compile Include="$(CommonPath)Interop\Unix\Interop.Libraries.cs"
             Link="Common\Interop\Unix\Interop.Libraries.cs" />
    <Compile Include="$(CommonPath)Interop\Unix\System.Native\Interop.Accept.cs"
             Link="Common\Interop\Unix\System.Native\Interop.Accept.cs" />
    <Compile Include="$(CommonPath)Interop\Unix\System.Native\Interop.Bind.cs"
             Link="Common\Interop\Unix\System.Native\Interop.Bind.cs" />
    <Compile Include="$(CommonPath)Interop\Unix\System.Native\Interop.Close.cs"
             Link="Common\Interop\Unix\System.Native\Interop.Close.cs" />
    <Compile Include="$(CommonPath)Interop\Unix\System.Native\Interop.Connect.cs"
             Link="Common\Interop\Unix\System.Native\Interop.Connect.cs" />
    <Compile Include="$(CommonPath)Interop\Unix\System.Native\Interop.Fcntl.cs"
             Link="Common\Interop\Unix\System.Native\Interop.Fcntl.cs" />
    <Compile Include="$(CommonPath)Interop\Unix\System.Native\Interop.Disconnect.cs"
             Link="Common\Interop\Unix\Interop.Disconnect.cs" />
    <Compile Include="$(CommonPath)Interop\Unix\System.Native\Interop.GetBytesAvailable.cs"
             Link="Common\Interop\Unix\System.Native\Interop.GetBytesAvailable.cs" />
    <Compile Include="$(CommonPath)Interop\Unix\System.Native\Interop.GetDomainSocketSizes.cs"
             Link="Common\Interop\Unix\Interop.GetDomainSocketSizes.cs" />
    <Compile Include="$(CommonPath)Interop\Unix\System.Native\Interop.GetMaximumAddressSize.cs"
             Link="Common\Interop\Unix\Interop.GetMaximumAddressSize.cs" />
    <Compile Include="$(CommonPath)Interop\Unix\System.Native\Interop.GetPeerName.cs"
             Link="Common\Interop\Unix\System.Native\Interop.GetPeerName.cs" />
    <Compile Include="$(CommonPath)Interop\Unix\System.Native\Interop.GetSocketErrorOption.cs"
             Link="Common\Interop\Unix\System.Native\Interop.GetSocketErrorOption.cs" />
    <Compile Include="$(CommonPath)Interop\Unix\System.Native\Interop.GetSocketType.cs"
             Link="Common\Interop\Unix\System.Native\Interop.GetSocketType.cs" />
    <Compile Include="$(CommonPath)Interop\Unix\System.Native\Interop.GetSockName.cs"
             Link="Common\Interop\Unix\System.Native\Interop.GetSockName.cs" />
    <Compile Include="$(CommonPath)Interop\Unix\System.Native\Interop.GetSockOpt.cs"
             Link="Common\Interop\Unix\System.Native\Interop.GetSockOpt.cs" />
    <Compile Include="$(CommonPath)Interop\Unix\System.Native\Interop.IPAddress.cs"
             Link="Common\Interop\Unix\System.Native\Interop.IPAddress.cs" />
    <Compile Include="$(CommonPath)Interop\Unix\System.Native\Interop.IPPacketInformation.cs"
             Link="Common\Interop\Unix\System.Native\Interop.IPPacketInformation.cs" />
    <Compile Include="$(CommonPath)Interop\Unix\System.Native\Interop.LingerOption.cs"
             Link="Common\Interop\Unix\System.Native\Interop.LingerOption.cs" />
    <Compile Include="$(CommonPath)Interop\Unix\System.Native\Interop.SendFile.cs"
             Link="Common\Interop\Unix\System.Native\Interop.SendFile.cs" />
    <Compile Include="$(CommonPath)Interop\Unix\System.Native\Interop.SetSendTimeout.cs"
             Link="Common\Interop\Unix\System.Native\Interop.SetSendTimeout.cs" />
    <Compile Include="$(CommonPath)Interop\Unix\System.Native\Interop.SetReceiveTimeout.cs"
             Link="Common\Interop\Unix\System.Native\Interop.SetReceiveTimeout.cs" />
    <Compile Include="$(CommonPath)Interop\Unix\System.Native\Interop.Stat.cs"
             Link="Common\Interop\Unix\Interop.Stat.cs" />
    <Compile Include="$(CommonPath)Interop\Unix\System.Native\Interop.Listen.cs"
             Link="Common\Interop\Unix\System.Native\Interop.Listen.cs" />
    <Compile Include="$(CommonPath)Interop\Unix\System.Native\Interop.MemSet.cs"
             Link="Common\Interop\Unix\System.Native\Interop.MemSet.cs" />
    <Compile Include="$(CommonPath)Interop\Unix\System.Native\Interop.MessageHeader.cs"
             Link="Common\Interop\Unix\System.Native\Interop.MessageHeader.cs" />
    <Compile Include="$(CommonPath)Interop\Unix\System.Native\Interop.MulticastOption.cs"
             Link="Common\Interop\Unix\System.Native\Interop.MulticastOption.cs" />
    <Compile Include="$(CommonPath)Interop\Unix\System.Native\Interop.Poll.cs"
             Link="Common\Interop\Unix\System.Native\Interop.Poll.cs" />
    <Compile Include="$(CommonPath)Interop\Unix\System.Native\Interop.PlatformSocketSupport.cs"
             Link="Common\Interop\Unix\System.Native\Interop.PlatformSocketSupport.cs" />
    <Compile Include="$(CommonPath)Interop\Unix\System.Native\Interop.ReceiveMessage.cs"
             Link="Common\Interop\Unix\System.Native\Interop.ReceiveMessage.cs" />
    <Compile Include="$(CommonPath)Interop\Unix\System.Native\Interop.SendMessage.cs"
             Link="Common\Interop\Unix\System.Native\Interop.SendMessage.cs" />
    <Compile Include="$(CommonPath)Interop\Unix\System.Native\Interop.SetSockOpt.cs"
             Link="Common\Interop\Unix\System.Native\Interop.SetSockOpt.cs" />
    <Compile Include="$(CommonPath)Interop\Unix\System.Native\Interop.Shutdown.cs"
             Link="Common\Interop\Unix\System.Native\Interop.Shutdown.cs" />
    <Compile Include="$(CommonPath)Interop\Unix\System.Native\Interop.Socket.cs"
             Link="Common\Interop\Unix\System.Native\Interop.Socket.cs" />
    <Compile Include="$(CommonPath)Interop\Unix\System.Native\Interop.SocketEvent.cs"
             Link="Common\Interop\Unix\System.Native\Interop.SocketEvent.cs" />
    <Compile Include="$(CommonPath)Interop\Unix\System.Native\Interop.SocketAddress.cs"
             Link="Common\Interop\Unix\System.Native\Interop.SocketAddress.cs" />
    <Compile Include="$(CommonPath)Interop\Unix\System.Native\Interop.Pipe.cs"
             Link="Common\Interop\Unix\System.Native\Interop.Pipe.cs" />
    <Compile Include="$(CommonPath)Interop\Unix\System.Native\Interop.Write.cs"
             Link="Common\Interop\Unix\System.Native\Interop.Write.cs" />
>>>>>>> 5f2398b1
  </ItemGroup>
  <ItemGroup>
    <Reference Include="Microsoft.Win32.Primitives" />
    <Reference Include="System.Collections" />
    <Reference Include="System.Collections.Concurrent" />
    <Reference Include="System.Diagnostics.Tracing" />
    <Reference Include="System.IO.FileSystem" />
    <Reference Include="System.Memory" />
    <Reference Include="System.Net.NameResolution" />
    <Reference Include="System.Net.Primitives" />
    <Reference Include="System.Runtime" />
    <Reference Include="System.Runtime.Extensions" />
    <Reference Include="System.Runtime.InteropServices" />
    <Reference Include="System.Runtime.InteropServices.RuntimeInformation" />
    <Reference Include="System.Security.Claims" />
    <Reference Include="System.Security.Principal.Windows" />
    <Reference Include="System.Threading" />
    <Reference Include="System.Threading.Overlapped" />
    <Reference Include="System.Threading.ThreadPool" />
  </ItemGroup>
<<<<<<< HEAD
=======
  <ItemGroup Condition="'$(TargetsUnix)' == 'true'">
    <Reference Include="System.Threading.Thread" />
  </ItemGroup>
>>>>>>> 5f2398b1
</Project><|MERGE_RESOLUTION|>--- conflicted
+++ resolved
@@ -204,134 +204,6 @@
     <Compile Include="System\Net\Sockets\SocketAsyncEventArgs.Unix.cs" />
     <Compile Include="System\Net\Sockets\SocketPal.Unix.cs" />
     <Compile Include="System\Net\Sockets\UnixDomainSocketEndPoint.Unix.cs" />
-<<<<<<< HEAD
-    <Compile Include="$(CommonPath)System\Net\ContextAwareResult.Unix.cs">
-      <Link>Common\System\Net\ContextAwareResult.Unix.cs</Link>
-    </Compile>
-    <Compile Include="$(CommonPath)System\Net\InteropIPAddressExtensions.Unix.cs">
-      <Link>Common\System\Net\InteropIPAddressExtensions.Unix.cs</Link>
-    </Compile>
-    <Compile Include="$(CommonPath)System\Net\SocketAddressPal.Unix.cs">
-      <Link>Common\System\Net\SocketAddressPal.Unix.cs</Link>
-    </Compile>
-    <Compile Include="$(CommonPath)System\Net\SocketProtocolSupportPal.Unix.cs">
-      <Link>Common\System\Net\SocketProtocolSupportPal.Unix</Link>
-    </Compile>
-    <Compile Include="$(CommonPath)System\Net\Sockets\SocketErrorPal.Unix.cs">
-      <Link>Common\System\Net\Sockets\SocketErrorPal.Unix</Link>
-    </Compile>
-    <Compile Include="$(CommonPath)System\Threading\Tasks\TaskToApm.cs">
-      <Link>Common\System\Threading\Tasks\TaskToApm.cs</Link>
-    </Compile>
-    <Compile Include="$(CommonPath)Interop\Unix\Interop.Errors.cs">
-      <Link>Common\Interop\Unix\Interop.Errors.cs</Link>
-    </Compile>
-    <Compile Include="$(CommonPath)Interop\Unix\Interop.Libraries.cs">
-      <Link>Common\Interop\Unix\Interop.Libraries.cs</Link>
-    </Compile>
-    <Compile Include="$(CommonPath)Interop\Unix\System.Native\Interop.Accept.cs">
-      <Link>Common\Interop\Unix\System.Native\Interop.Accept.cs</Link>
-    </Compile>
-    <Compile Include="$(CommonPath)Interop\Unix\System.Native\Interop.Aio.cs">
-      <Link>Common\Interop\Unix\System.Native\Interop.Aio.cs</Link>
-    </Compile>
-    <Compile Include="$(CommonPath)Interop\Unix\System.Native\Interop.Bind.cs">
-      <Link>Common\Interop\Unix\System.Native\Interop.Bind.cs</Link>
-    </Compile>
-    <Compile Include="$(CommonPath)Interop\Unix\System.Native\Interop.Close.cs">
-      <Link>Common\Interop\Unix\System.Native\Interop.Close.cs</Link>
-    </Compile>
-    <Compile Include="$(CommonPath)Interop\Unix\System.Native\Interop.Connect.cs">
-      <Link>Common\Interop\Unix\System.Native\Interop.Connect.cs</Link>
-    </Compile>
-    <Compile Include="$(CommonPath)Interop\Unix\System.Native\Interop.Fcntl.cs">
-      <Link>Common\Interop\Unix\System.Native\Interop.Fcntl.cs</Link>
-    </Compile>
-    <Compile Include="$(CommonPath)Interop\Unix\System.Native\Interop.Disconnect.cs">
-      <Link>Common\Interop\Unix\Interop.Disconnect.cs</Link>
-    </Compile>
-    <Compile Include="$(CommonPath)Interop\Unix\System.Native\Interop.GetBytesAvailable.cs">
-      <Link>Common\Interop\Unix\System.Native\Interop.GetBytesAvailable.cs</Link>
-    </Compile>
-    <Compile Include="$(CommonPath)Interop\Unix\System.Native\Interop.GetDomainSocketSizes.cs">
-      <Link>Common\Interop\Unix\Interop.GetDomainSocketSizes.cs</Link>
-    </Compile>
-    <Compile Include="$(CommonPath)Interop\Unix\System.Native\Interop.GetPeerName.cs">
-      <Link>Common\Interop\Unix\System.Native\Interop.GetPeerName.cs</Link>
-    </Compile>
-    <Compile Include="$(CommonPath)Interop\Unix\System.Native\Interop.GetSocketErrorOption.cs">
-      <Link>Common\Interop\Unix\System.Native\Interop.GetSocketErrorOption.cs</Link>
-    </Compile>
-    <Compile Include="$(CommonPath)Interop\Unix\System.Native\Interop.GetSockName.cs">
-      <Link>Common\Interop\Unix\System.Native\Interop.GetSockName.cs</Link>
-    </Compile>
-    <Compile Include="$(CommonPath)Interop\Unix\System.Native\Interop.GetSockOpt.cs">
-      <Link>Common\Interop\Unix\System.Native\Interop.GetSockOpt.cs</Link>
-    </Compile>
-    <Compile Include="$(CommonPath)Interop\Unix\System.Native\Interop.IPAddress.cs">
-      <Link>Common\Interop\Unix\System.Native\Interop.IPAddress.cs</Link>
-    </Compile>
-    <Compile Include="$(CommonPath)Interop\Unix\System.Native\Interop.IPPacketInformation.cs">
-      <Link>Common\Interop\Unix\System.Native\Interop.IPPacketInformation.cs</Link>
-    </Compile>
-    <Compile Include="$(CommonPath)Interop\Unix\System.Native\Interop.LingerOption.cs">
-      <Link>Common\Interop\Unix\System.Native\Interop.LingerOption.cs</Link>
-    </Compile>
-    <Compile Include="$(CommonPath)Interop\Unix\System.Native\Interop.SendFile.cs">
-      <Link>Common\Interop\Unix\System.Native\Interop.SendFile.cs</Link>
-    </Compile>
-    <Compile Include="$(CommonPath)Interop\Unix\System.Native\Interop.SetSendTimeout.cs">
-      <Link>Common\Interop\Unix\System.Native\Interop.SetSendTimeout.cs</Link>
-    </Compile>
-    <Compile Include="$(CommonPath)Interop\Unix\System.Native\Interop.SetReceiveTimeout.cs">
-      <Link>Common\Interop\Unix\System.Native\Interop.SetReceiveTimeout.cs</Link>
-    </Compile>
-    <Compile Include="$(CommonPath)Interop\Unix\System.Native\Interop.Listen.cs">
-      <Link>Common\Interop\Unix\System.Native\Interop.Listen.cs</Link>
-    </Compile>
-    <Compile Include="$(CommonPath)Interop\Unix\System.Native\Interop.MemSet.cs">
-      <Link>Common\Interop\Unix\System.Native\Interop.MemSet.cs</Link>
-    </Compile>
-    <Compile Include="$(CommonPath)Interop\Unix\System.Native\Interop.MessageHeader.cs">
-      <Link>Common\Interop\Unix\System.Native\Interop.MessageHeader.cs</Link>
-    </Compile>
-    <Compile Include="$(CommonPath)Interop\Unix\System.Native\Interop.MulticastOption.cs">
-      <Link>Common\Interop\Unix\System.Native\Interop.MulticastOption.cs</Link>
-    </Compile>
-    <Compile Include="$(CommonPath)Interop\Unix\System.Native\Interop.Poll.cs">
-      <Link>Common\Interop\Unix\System.Native\Interop.Poll.cs</Link>
-    </Compile>
-    <Compile Include="$(CommonPath)Interop\Unix\System.Native\Interop.PlatformSocketSupport.cs">
-      <Link>Common\Interop\Unix\System.Native\Interop.PlatformSocketSupport.cs</Link>
-    </Compile>
-    <Compile Include="$(CommonPath)Interop\Unix\System.Native\Interop.ReceiveMessage.cs">
-      <Link>Common\Interop\Unix\System.Native\Interop.ReceiveMessage.cs</Link>
-    </Compile>
-    <Compile Include="$(CommonPath)Interop\Unix\System.Native\Interop.SendMessage.cs">
-      <Link>Common\Interop\Unix\System.Native\Interop.SendMessage.cs</Link>
-    </Compile>
-    <Compile Include="$(CommonPath)Interop\Unix\System.Native\Interop.SetSockOpt.cs">
-      <Link>Common\Interop\Unix\System.Native\Interop.SetSockOpt.cs</Link>
-    </Compile>
-    <Compile Include="$(CommonPath)Interop\Unix\System.Native\Interop.Shutdown.cs">
-      <Link>Common\Interop\Unix\System.Native\Interop.Shutdown.cs</Link>
-    </Compile>
-    <Compile Include="$(CommonPath)Interop\Unix\System.Native\Interop.Socket.cs">
-      <Link>Common\Interop\Unix\System.Native\Interop.Socket.cs</Link>
-    </Compile>
-    <Compile Include="$(CommonPath)Interop\Unix\System.Native\Interop.SocketEvent.cs">
-      <Link>Common\Interop\Unix\System.Native\Interop.SocketEvent.cs</Link>
-    </Compile>
-    <Compile Include="$(CommonPath)Interop\Unix\System.Native\Interop.SocketAddress.cs">
-      <Link>Common\Interop\Unix\System.Native\Interop.SocketAddress.cs</Link>
-    </Compile>
-    <Compile Include="$(CommonPath)Interop\Unix\System.Native\Interop.Pipe.cs">
-      <Link>Common\Interop\Unix\System.Native\Interop.Pipe.cs</Link>
-    </Compile>
-    <Compile Include="$(CommonPath)Interop\Unix\System.Native\Interop.Write.cs">
-      <Link>Common\Interop\Unix\System.Native\Interop.Write.cs</Link>
-    </Compile>
-=======
     <Compile Include="$(CommonPath)System\Net\ContextAwareResult.Unix.cs"
              Link="Common\System\Net\ContextAwareResult.Unix.cs" />
     <Compile Include="$(CommonPath)System\Net\InteropIPAddressExtensions.Unix.cs"
@@ -350,6 +222,8 @@
              Link="Common\Interop\Unix\Interop.Libraries.cs" />
     <Compile Include="$(CommonPath)Interop\Unix\System.Native\Interop.Accept.cs"
              Link="Common\Interop\Unix\System.Native\Interop.Accept.cs" />
+    <Compile Include="$(CommonPath)Interop\Unix\System.Native\Interop.Aio.cs"
+             Link="Common\Interop\Unix\System.Native\Interop.Aio.cs" />
     <Compile Include="$(CommonPath)Interop\Unix\System.Native\Interop.Bind.cs"
              Link="Common\Interop\Unix\System.Native\Interop.Bind.cs" />
     <Compile Include="$(CommonPath)Interop\Unix\System.Native\Interop.Close.cs"
@@ -420,7 +294,6 @@
              Link="Common\Interop\Unix\System.Native\Interop.Pipe.cs" />
     <Compile Include="$(CommonPath)Interop\Unix\System.Native\Interop.Write.cs"
              Link="Common\Interop\Unix\System.Native\Interop.Write.cs" />
->>>>>>> 5f2398b1
   </ItemGroup>
   <ItemGroup>
     <Reference Include="Microsoft.Win32.Primitives" />
@@ -441,10 +314,7 @@
     <Reference Include="System.Threading.Overlapped" />
     <Reference Include="System.Threading.ThreadPool" />
   </ItemGroup>
-<<<<<<< HEAD
-=======
   <ItemGroup Condition="'$(TargetsUnix)' == 'true'">
     <Reference Include="System.Threading.Thread" />
   </ItemGroup>
->>>>>>> 5f2398b1
 </Project>