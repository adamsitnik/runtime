// Licensed to the .NET Foundation under one or more agreements.
// The .NET Foundation licenses this file to you under the MIT license.

using Microsoft.Win32.SafeHandles;
using System.Collections.Generic;
using System.IO.Pipes;
using System.Linq;
using System.Threading.Tasks;
using Xunit;

namespace System.IO.Tests
{
    public abstract class FileStreamStandaloneConformanceTests : StandaloneStreamConformanceTests
    {
        protected abstract FileOptions Options { get; }
        protected abstract int BufferSize { get; }
        protected abstract long AllocationSize { get; }

        private Task<Stream> CreateStream(byte[] initialData, FileAccess access)
        {
            string path = GetTestFilePath();
            if (initialData != null)
            {
                File.WriteAllBytes(path, initialData);
            }

            return Task.FromResult<Stream>(new FileStream(path, FileMode.OpenOrCreate, access, FileShare.None, BufferSize, Options, AllocationSize));
        }

        protected override Task<Stream> CreateReadOnlyStreamCore(byte[] initialData) => CreateStream(initialData, FileAccess.Read);
        protected override Task<Stream> CreateReadWriteStreamCore(byte[] initialData) => CreateStream(initialData, FileAccess.ReadWrite);
        protected override Task<Stream> CreateWriteOnlyStreamCore(byte[] initialData) => CreateStream(initialData, FileAccess.Write);

        protected override bool NopFlushCompletesSynchronously => OperatingSystem.IsWindows();

        [Theory]
        [MemberData(nameof(AllReadWriteModes))]
        public async Task FileOffsetIsPreservedWhenFileStreamIsCreatedFromSafeFileHandle_Reads(ReadWriteMode mode)
        {
            byte[] initialData = new byte[] { 0, 1, 2, 3, 4, 5, 6, 7, 8, 9 };
            using FileStream stream = (FileStream)await CreateReadOnlyStreamCore(initialData);
            byte[] buffer = new byte[5];
            int bytesRead = await ReadAsync(mode, stream, buffer, 0, buffer.Length);

            Assert.Equal(bytesRead, stream.Position);

            using FileStream createdFromHandle = new FileStream(stream.SafeFileHandle, FileAccess.Read);

            Assert.Equal(bytesRead, stream.Position); // accessing SafeFileHandle must not change the position
            Assert.Equal(stream.Position, createdFromHandle.Position); // but it should sync the offset with OS
        }

        [Theory]
        [MemberData(nameof(AllReadWriteModes))]
        public async Task FileOffsetIsPreservedWhenFileStreamIsCreatedFromSafeFileHandle_Writes(ReadWriteMode mode)
        {
            using FileStream stream = (FileStream)await CreateWriteOnlyStreamCore(Array.Empty<byte>());
            byte[] buffer = new byte[] { 0, 1, 2, 3, 4 };
            await WriteAsync(mode, stream, buffer, 0, buffer.Length);

            Assert.Equal(buffer.Length, stream.Position);

            using FileStream createdFromHandle = new FileStream(stream.SafeFileHandle, FileAccess.Write);

            Assert.Equal(buffer.Length, stream.Position); 
            Assert.Equal(stream.Position, createdFromHandle.Position);
        }

        [Theory]
        [MemberData(nameof(AllReadWriteModes))]
        public async Task WriteAsyncStartsWherePreviousReadAsyncHasFinished(ReadWriteMode mode)
        {
            if (mode == ReadWriteMode.SyncByte)
            {
                // it reads a single byte even if buffer.Length > 1
                return;
            }

            byte[] initialData = new byte[] { 0, 1, 2, 3, 4, 5, 6, 7, 8, 9 };
            byte[] readBuffer = new byte[initialData.Length * 2]; // the edge case: reading more than available
            byte[] writeBuffer = new byte[] { 10, 11, 12, 13, 14, 15 };
            string filePath;

            using (FileStream stream = (FileStream)await CreateReadWriteStreamCore(initialData))
            {
                filePath = stream.Name;

                int bytesRead = await ReadAsync(mode, stream, readBuffer, 0, readBuffer.Length);

                Assert.Equal(bytesRead, initialData.Length);
                Assert.Equal(initialData.Length, stream.Position);
                Assert.Equal(stream.Position, stream.Length);

                await WriteAsync(mode, stream, writeBuffer, 0, writeBuffer.Length);

                Assert.Equal(initialData.Length + writeBuffer.Length, stream.Position);
                Assert.Equal(stream.Position, stream.Length);
            }

            byte[] allBytes = File.ReadAllBytes(filePath);
            Assert.Equal(initialData.Concat(writeBuffer), allBytes);
        }

        [Theory]
        [MemberData(nameof(AllReadWriteModes))]
        public async Task NoDataIsLostWhenWritingToFile(ReadWriteMode mode)
        {
            string filePath;
            List<byte> writtenBytes = new List<byte>();

            using (FileStream stream = (FileStream)await CreateWriteOnlyStreamCore(Array.Empty<byte>()))
            {
                filePath = stream.Name;

                // the following buffer fits into internal FileStream buffer
                byte[] small = Enumerable.Repeat(byte.MinValue, BufferSize - 1).ToArray();
                // the following buffer does not fit into internal FileStream buffer
                byte[] big = Enumerable.Repeat(byte.MaxValue, BufferSize + 1).ToArray();
                // in this test we are selecting a random buffer and write it to file
                // the goal is to cover all possible scenarios for the internal buffering logic
                Random random = new Random(12345);
                for (int i = 0; i < 1000; i++)
                {
                    byte[] bytes = random.Next() % 2 == 0 ? small : big;

                    await WriteAsync(mode, stream, bytes, 0, bytes.Length);

                    writtenBytes.AddRange(bytes);
                    Assert.Equal(writtenBytes.Count, stream.Length);
                    Assert.Equal(stream.Length, stream.Position);
                }
            }

            byte[] allBytes = File.ReadAllBytes(filePath);
            Assert.Equal(writtenBytes.ToArray(), allBytes);
        }

        [Theory]
        [InlineData(FileAccess.Write)]
        [InlineData(FileAccess.ReadWrite)] // FileAccess.Read does not allow for length manipulations
        public async Task LengthIsNotCachedAfterHandleHasBeenExposed(FileAccess fileAccess)
        {
            using FileStream stream = (FileStream)await CreateStream(Array.Empty<byte>(), fileAccess);
            using FileStream createdFromHandle = new FileStream(stream.SafeFileHandle, fileAccess);

            Assert.Equal(0, stream.Length);
            Assert.Equal(0, createdFromHandle.Length);

            createdFromHandle.SetLength(1);
            Assert.Equal(1, createdFromHandle.Length);
            Assert.Equal(1, stream.Length);

            createdFromHandle.SetLength(2);
            Assert.Equal(2, createdFromHandle.Length);
            Assert.Equal(2, stream.Length);

            stream.SetLength(1);
            Assert.Equal(1, stream.Length);
            Assert.Equal(1, createdFromHandle.Length);

            stream.SetLength(2);
            Assert.Equal(2, stream.Length);
            Assert.Equal(2, createdFromHandle.Length);
        }

        [Fact]
<<<<<<< HEAD
        public void WhenFileStreamFailsToPreallocateDiskSpaceTheErrorMessageContainsAllTheDetails()
        {
            const long tooMuch = 1024L * 1024L * 1024L * 1024L; // 1 TB

            string filePath = GetTestFilePath();
            IOException ex = Assert.Throws<IOException>(() => new FileStream(filePath, FileMode.OpenOrCreate, FileAccess.Write, FileShare.None, BufferSize, Options, tooMuch));
            Assert.Contains("disk was full", ex.Message);
            Assert.Contains(filePath, ex.Message);
            Assert.Contains(AllocationSize.ToString(), ex.Message);
=======
        public async Task WriteByteFlushesTheBufferWhenItBecomesFull()
        {
            string filePath;
            List<byte> writtenBytes = new List<byte>();

            using (FileStream stream = (FileStream)await CreateWriteOnlyStreamCore(Array.Empty<byte>()))
            {
                filePath = stream.Name;

                stream.WriteByte(0);
                writtenBytes.Add(0);

                byte[] bytes = new byte[BufferSize - 1];
                stream.Write(bytes.AsSpan());
                writtenBytes.AddRange(bytes);

                stream.WriteByte(1);
                writtenBytes.Add(1);
            }

            byte[] allBytes = File.ReadAllBytes(filePath);
            Assert.Equal(writtenBytes.ToArray(), allBytes);
>>>>>>> 5a3da7d9
        }
    }

    public class UnbufferedSyncFileStreamStandaloneConformanceTests : FileStreamStandaloneConformanceTests
    {
        protected override FileOptions Options => FileOptions.None;
        protected override int BufferSize => 1;
        protected override long AllocationSize => 0;
    }

    public class UnbufferedPreallocatedSyncFileStreamStandaloneConformanceTests : FileStreamStandaloneConformanceTests
    {
        protected override FileOptions Options => FileOptions.None;
        protected override int BufferSize => 1;

        // any AllocationSize > 0 executes the code path where we try to pre-allocate the disk space
        protected override long AllocationSize => 1;
    }

    public class BufferedSyncFileStreamStandaloneConformanceTests : FileStreamStandaloneConformanceTests
    {
        protected override FileOptions Options => FileOptions.None;
        protected override int BufferSize => 10;
        protected override long AllocationSize => 0;
    }

    public class BufferedPreallocatedSyncFileStreamStandaloneConformanceTests : FileStreamStandaloneConformanceTests
    {
        protected override FileOptions Options => FileOptions.None;
        protected override int BufferSize => 10;
        protected override long AllocationSize => 1;
    }

    [ActiveIssue("https://github.com/dotnet/runtime/issues/34583", TestPlatforms.Windows, TargetFrameworkMonikers.Netcoreapp, TestRuntimes.Mono)]
    [SkipOnPlatform(TestPlatforms.Browser, "lots of operations aren't supported on browser")] // copied from StreamConformanceTests base class due to https://github.com/xunit/xunit/issues/2186
    public class UnbufferedAsyncFileStreamStandaloneConformanceTests : FileStreamStandaloneConformanceTests
    {
        protected override FileOptions Options => FileOptions.Asynchronous;
        protected override int BufferSize => 1;
        protected override long AllocationSize => 0;
    }

    [ActiveIssue("https://github.com/dotnet/runtime/issues/34583", TestPlatforms.Windows, TargetFrameworkMonikers.Netcoreapp, TestRuntimes.Mono)]
    [PlatformSpecific(~TestPlatforms.Browser)] // copied from base class due to https://github.com/xunit/xunit/issues/2186
    public class UnbufferedPreallocatedAsyncFileStreamStandaloneConformanceTests : FileStreamStandaloneConformanceTests
    {
        protected override FileOptions Options => FileOptions.Asynchronous;
        protected override int BufferSize => 1;
        protected override long AllocationSize => 1;
    }

    [ActiveIssue("https://github.com/dotnet/runtime/issues/34583", TestPlatforms.Windows, TargetFrameworkMonikers.Netcoreapp, TestRuntimes.Mono)]
    [SkipOnPlatform(TestPlatforms.Browser, "lots of operations aren't supported on browser")] // copied from StreamConformanceTests base class due to https://github.com/xunit/xunit/issues/2186
    public class BufferedAsyncFileStreamStandaloneConformanceTests : FileStreamStandaloneConformanceTests
    {
        protected override FileOptions Options => FileOptions.Asynchronous;
        protected override int BufferSize => 10;
        protected override long AllocationSize => 0;
    }

    [ActiveIssue("https://github.com/dotnet/runtime/issues/34583", TestPlatforms.Windows, TargetFrameworkMonikers.Netcoreapp, TestRuntimes.Mono)]
    [PlatformSpecific(~TestPlatforms.Browser)] // copied from base class due to https://github.com/xunit/xunit/issues/2186
    public class BufferedPreallocatedAsyncFileStreamStandaloneConformanceTests : FileStreamStandaloneConformanceTests
    {
        protected override FileOptions Options => FileOptions.Asynchronous;
        protected override int BufferSize => 10;
        protected override long AllocationSize => 1;
    }

    public class AnonymousPipeFileStreamConnectedConformanceTests : ConnectedStreamConformanceTests
    {
        protected override Task<StreamPair> CreateConnectedStreamsAsync()
        {
            var server = new AnonymousPipeServerStream(PipeDirection.Out);

            var fs1 = new FileStream(new SafeFileHandle(server.SafePipeHandle.DangerousGetHandle(), true), FileAccess.Write);
            var fs2 = new FileStream(new SafeFileHandle(server.ClientSafePipeHandle.DangerousGetHandle(), true), FileAccess.Read);

            server.SafePipeHandle.SetHandleAsInvalid();
            server.ClientSafePipeHandle.SetHandleAsInvalid();

            return Task.FromResult<StreamPair>((fs1, fs2));
        }

        protected override Type UnsupportedConcurrentExceptionType => null;
        protected override bool UsableAfterCanceledReads => false;
        protected override bool FullyCancelableOperations => false;
        protected override bool BlocksOnZeroByteReads => OperatingSystem.IsWindows();
        protected override bool SupportsConcurrentBidirectionalUse => false;
    }

    public class NamedPipeFileStreamConnectedConformanceTests : ConnectedStreamConformanceTests
    {
        protected override async Task<StreamPair> CreateConnectedStreamsAsync()
        {
            string name = FileSystemTest.GetNamedPipeServerStreamName();

            var server = new NamedPipeServerStream(name, PipeDirection.In);
            var client = new NamedPipeClientStream(".", name, PipeDirection.Out);

            await WhenAllOrAnyFailed(server.WaitForConnectionAsync(), client.ConnectAsync());

            var fs1 = new FileStream(new SafeFileHandle(server.SafePipeHandle.DangerousGetHandle(), true), FileAccess.Read);
            var fs2 = new FileStream(new SafeFileHandle(client.SafePipeHandle.DangerousGetHandle(), true), FileAccess.Write);

            server.SafePipeHandle.SetHandleAsInvalid();
            client.SafePipeHandle.SetHandleAsInvalid();

            return (fs1, fs2);
        }

        protected override Type UnsupportedConcurrentExceptionType => null;
        protected override bool UsableAfterCanceledReads => false;
        protected override bool FullyCancelableOperations => false;
        protected override bool BlocksOnZeroByteReads => OperatingSystem.IsWindows();
        protected override bool SupportsConcurrentBidirectionalUse => false;
    }
}<|MERGE_RESOLUTION|>--- conflicted
+++ resolved
@@ -164,7 +164,31 @@
         }
 
         [Fact]
-<<<<<<< HEAD
+        public async Task WriteByteFlushesTheBufferWhenItBecomesFull()
+        {
+            string filePath;
+            List<byte> writtenBytes = new List<byte>();
+
+            using (FileStream stream = (FileStream)await CreateWriteOnlyStreamCore(Array.Empty<byte>()))
+            {
+                filePath = stream.Name;
+
+                stream.WriteByte(0);
+                writtenBytes.Add(0);
+
+                byte[] bytes = new byte[BufferSize - 1];
+                stream.Write(bytes.AsSpan());
+                writtenBytes.AddRange(bytes);
+
+                stream.WriteByte(1);
+                writtenBytes.Add(1);
+            }
+
+            byte[] allBytes = File.ReadAllBytes(filePath);
+            Assert.Equal(writtenBytes.ToArray(), allBytes);
+        }
+        
+        [Fact]
         public void WhenFileStreamFailsToPreallocateDiskSpaceTheErrorMessageContainsAllTheDetails()
         {
             const long tooMuch = 1024L * 1024L * 1024L * 1024L; // 1 TB
@@ -174,30 +198,6 @@
             Assert.Contains("disk was full", ex.Message);
             Assert.Contains(filePath, ex.Message);
             Assert.Contains(AllocationSize.ToString(), ex.Message);
-=======
-        public async Task WriteByteFlushesTheBufferWhenItBecomesFull()
-        {
-            string filePath;
-            List<byte> writtenBytes = new List<byte>();
-
-            using (FileStream stream = (FileStream)await CreateWriteOnlyStreamCore(Array.Empty<byte>()))
-            {
-                filePath = stream.Name;
-
-                stream.WriteByte(0);
-                writtenBytes.Add(0);
-
-                byte[] bytes = new byte[BufferSize - 1];
-                stream.Write(bytes.AsSpan());
-                writtenBytes.AddRange(bytes);
-
-                stream.WriteByte(1);
-                writtenBytes.Add(1);
-            }
-
-            byte[] allBytes = File.ReadAllBytes(filePath);
-            Assert.Equal(writtenBytes.ToArray(), allBytes);
->>>>>>> 5a3da7d9
         }
     }
 
