--- conflicted
+++ resolved
@@ -1374,10 +1374,7 @@
         }
 
         [MethodImpl(MethodImplOptions.AggressiveInlining)]
-<<<<<<< HEAD
-        internal static bool VectorContainsNonAsciiChar(Vector128<ushort> utf16Vector)
-=======
-        private static bool VectorContainsNonAsciiChar(Vector128<byte> asciiVector)
+        internal static bool VectorContainsNonAsciiChar(Vector128<byte> asciiVector)
         {
             // max ASCII character is 0b_0111_1111, so the most significant bit (0x80) tells whether it contains non ascii
 
@@ -1398,8 +1395,7 @@
         }
 
         [MethodImpl(MethodImplOptions.AggressiveInlining)]
-        private static bool VectorContainsNonAsciiChar(Vector128<ushort> utf16Vector)
->>>>>>> 9d53701b
+        internal static bool VectorContainsNonAsciiChar(Vector128<ushort> utf16Vector)
         {
             // prefer architecture specific intrinsic as they offer better perf
             if (Sse2.IsSupported)
