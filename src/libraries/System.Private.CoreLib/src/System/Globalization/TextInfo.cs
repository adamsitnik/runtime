--- conflicted
+++ resolved
@@ -2,12 +2,10 @@
 // The .NET Foundation licenses this file to you under the MIT license.
 
 using System.Buffers;
-using System.Buffers.Text;
 using System.Diagnostics;
 using System.Diagnostics.CodeAnalysis;
 using System.Runtime.CompilerServices;
 using System.Runtime.InteropServices;
-using System.Runtime.Intrinsics;
 using System.Runtime.Serialization;
 using System.Text;
 using System.Text.Unicode;
@@ -207,93 +205,6 @@
         [MethodImpl(MethodImplOptions.AggressiveInlining)]
         private unsafe void ChangeCaseCommon<TConversion>(ReadOnlySpan<char> source, Span<char> destination) where TConversion : struct
         {
-<<<<<<< HEAD
-=======
-            Debug.Assert(destination.Length >= source.Length);
-            ChangeCaseCommon<TConversion>(ref MemoryMarshal.GetReference(source), ref MemoryMarshal.GetReference(destination), source.Length);
-        }
-
-        private unsafe void ChangeCaseCommon_Vector128<TConversion>(ref char source, ref char destination, int charCount)
-            where TConversion : struct
-        {
-            Debug.Assert(charCount >= Vector128<ushort>.Count);
-            Debug.Assert(Vector128.IsHardwareAccelerated);
-
-            // JIT will treat this as a constant in release builds
-            bool toUpper = typeof(TConversion) == typeof(ToUpperConversion);
-            nuint i = 0;
-            if (!IsAsciiCasingSameAsInvariant)
-            {
-                goto NON_ASCII;
-            }
-
-            ref ushort src = ref Unsafe.As<char, ushort>(ref source);
-            ref ushort dst = ref Unsafe.As<char, ushort>(ref destination);
-
-            nuint lengthU = (nuint)charCount;
-            nuint lengthToExamine = lengthU - (nuint)Vector128<ushort>.Count;
-            do
-            {
-                Vector128<ushort> vec = Vector128.LoadUnsafe(ref src, i);
-                if (!Utf16Utility.AllCharsInVector128AreAscii(vec))
-                {
-                    goto NON_ASCII;
-                }
-                vec = toUpper ?
-                    Utf16Utility.Vector128AsciiToUppercase(vec) :
-                    Utf16Utility.Vector128AsciiToLowercase(vec);
-                vec.StoreUnsafe(ref dst, i);
-
-                i += (nuint)Vector128<ushort>.Count;
-            } while (i <= lengthToExamine);
-
-            Debug.Assert(i <= lengthU);
-
-            // Handle trailing elements
-            if (i < lengthU)
-            {
-                nuint trailingElements = lengthU - (nuint)Vector128<ushort>.Count;
-                Vector128<ushort> vec = Vector128.LoadUnsafe(ref src, trailingElements);
-                if (!Utf16Utility.AllCharsInVector128AreAscii(vec))
-                {
-                    goto NON_ASCII;
-                }
-                vec = toUpper ?
-                    Utf16Utility.Vector128AsciiToUppercase(vec) :
-                    Utf16Utility.Vector128AsciiToLowercase(vec);
-                vec.StoreUnsafe(ref dst, trailingElements);
-            }
-            return;
-
-        NON_ASCII:
-            // We encountered non-ASCII data and therefore can't perform invariant case conversion;
-            // Fallback to ICU/NLS
-            ChangeCaseCommon_Scalar<TConversion>(
-                ref Unsafe.Add(ref source, i),
-                ref Unsafe.Add(ref destination, i),
-                charCount - (int)i);
-        }
-
-        [MethodImpl(MethodImplOptions.AggressiveInlining)]
-        private unsafe void ChangeCaseCommon<TConversion>(ref char source, ref char destination, int charCount)
-            where TConversion : struct
-        {
-            if (!Vector128.IsHardwareAccelerated || charCount < Vector128<ushort>.Count)
-            {
-                ChangeCaseCommon_Scalar<TConversion>(ref source, ref destination, charCount);
-            }
-            else
-            {
-                ChangeCaseCommon_Vector128<TConversion>(ref source, ref destination, charCount);
-            }
-        }
-
-        private unsafe void ChangeCaseCommon_Scalar<TConversion>(ref char source, ref char destination, int charCount) where TConversion : struct
-        {
-            Debug.Assert(typeof(TConversion) == typeof(ToUpperConversion) || typeof(TConversion) == typeof(ToLowerConversion));
-            bool toUpper = typeof(TConversion) == typeof(ToUpperConversion); // JIT will treat this as a constant in release builds
-
->>>>>>> 2b1d11dd
             Debug.Assert(!GlobalizationMode.Invariant);
             Debug.Assert(typeof(TConversion) == typeof(ToUpperConversion) || typeof(TConversion) == typeof(ToLowerConversion));
 
