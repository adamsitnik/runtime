// Licensed to the .NET Foundation under one or more agreements.
// The .NET Foundation licenses this file to you under the MIT license.

using System.Runtime.Serialization;
using Microsoft.Win32.SafeHandles;

namespace System.IO.Strategies
{
    internal static partial class FileStreamHelpers
    {
        /// <summary>Caches whether Serialization Guard has been disabled for file writes</summary>
        private static int s_cachedSerializationSwitch;

        internal static bool UseNet5CompatStrategy { get; } = AppContextConfigHelper.GetBooleanConfig("System.IO.UseNet5CompatFileStream", "DOTNET_SYSTEM_IO_USENET5COMPATFILESTREAM");

        internal static FileStreamStrategy ChooseStrategy(FileStream fileStream, SafeFileHandle handle, FileAccess access, int bufferSize, bool isAsync)
        {
            // The .NET 5 Compat strategy does not support bufferSize == 0.
            // To minimize the risk of introducing bugs to it, we just pass 1 to disable the buffering.

<<<<<<< HEAD
            FileStreamStrategy strategy = UseNet5CompatStrategy
                ? new Net5CompatFileStreamStrategy(handle, access, bufferSize == 0 ? 1 : bufferSize, isAsync)
                : EnableBufferingIfNeeded(handle.IsAppend ? new AppendFileStreamStrategy(handle, access, share) : ChooseStrategyCore(handle, access, share, isAsync), bufferSize);
=======
            FileStreamStrategy strategy = UseNet5CompatStrategy ?
                new Net5CompatFileStreamStrategy(handle, access, bufferSize == 0 ? 1 : bufferSize, isAsync) :
                EnableBufferingIfNeeded(ChooseStrategyCore(handle, access, isAsync), bufferSize);
>>>>>>> 59b6c36b

            return WrapIfDerivedType(fileStream, strategy);
        }

        internal static FileStreamStrategy ChooseStrategy(FileStream fileStream, string path, FileMode mode, FileAccess access, FileShare share, int bufferSize, FileOptions options, long preallocationSize)
        {
            FileStreamStrategy strategy = UseNet5CompatStrategy
                ? new Net5CompatFileStreamStrategy(path, mode, access, share, bufferSize == 0 ? 1 : bufferSize, options, preallocationSize)
                : EnableBufferingIfNeeded(mode == FileMode.Append
                    ? new AppendFileStreamStrategy(path, mode, access, share, options, preallocationSize)
                    : ChooseStrategyCore(path, mode, access, share, options, preallocationSize), bufferSize);

            return WrapIfDerivedType(fileStream, strategy);
        }

        private static FileStreamStrategy EnableBufferingIfNeeded(FileStreamStrategy strategy, int bufferSize)
            => bufferSize > 1 ? new BufferedFileStreamStrategy(strategy, bufferSize) : strategy;

        private static FileStreamStrategy WrapIfDerivedType(FileStream fileStream, FileStreamStrategy strategy)
            => fileStream.GetType() == typeof(FileStream)
                ? strategy
                : new DerivedFileStreamStrategy(fileStream, strategy);

        internal static bool IsIoRelatedException(Exception e) =>
            // These all derive from IOException
            //     DirectoryNotFoundException
            //     DriveNotFoundException
            //     EndOfStreamException
            //     FileLoadException
            //     FileNotFoundException
            //     PathTooLongException
            //     PipeException
            e is IOException ||
            // Note that SecurityException is only thrown on runtimes that support CAS
            // e is SecurityException ||
            e is UnauthorizedAccessException ||
            e is NotSupportedException ||
            (e is ArgumentException && !(e is ArgumentNullException));

        internal static bool ShouldPreallocate(long preallocationSize, FileAccess access, FileMode mode)
            => preallocationSize > 0
               && (access & FileAccess.Write) != 0
               && mode != FileMode.Open && mode != FileMode.Append;

        internal static void ValidateArguments(string path, FileMode mode, FileAccess access, FileShare share, int bufferSize, FileOptions options, long preallocationSize)
        {
            if (path == null)
            {
                throw new ArgumentNullException(nameof(path), SR.ArgumentNull_Path);
            }
            else if (path.Length == 0)
            {
                throw new ArgumentException(SR.Argument_EmptyPath, nameof(path));
            }

            // don't include inheritable in our bounds check for share
            FileShare tempshare = share & ~FileShare.Inheritable;
            string? badArg = null;

            if (mode < FileMode.CreateNew || mode > FileMode.Append)
            {
                badArg = nameof(mode);
            }
            else if (access < FileAccess.Read || access > FileAccess.ReadWrite)
            {
                badArg = nameof(access);
            }
            else if (tempshare < FileShare.None || tempshare > (FileShare.ReadWrite | FileShare.Delete))
            {
                badArg = nameof(share);
            }

            if (badArg != null)
            {
                throw new ArgumentOutOfRangeException(badArg, SR.ArgumentOutOfRange_Enum);
            }

            // NOTE: any change to FileOptions enum needs to be matched here in the error validation
            if (options != FileOptions.None && (options & ~(FileOptions.WriteThrough | FileOptions.Asynchronous | FileOptions.RandomAccess | FileOptions.DeleteOnClose | FileOptions.SequentialScan | FileOptions.Encrypted | (FileOptions)0x20000000 /* NoBuffering */)) != 0)
            {
                throw new ArgumentOutOfRangeException(nameof(options), SR.ArgumentOutOfRange_Enum);
            }
            else if (bufferSize < 0)
            {
                ThrowHelper.ThrowArgumentOutOfRangeException_NeedNonNegNum(nameof(bufferSize));
            }
            else if (preallocationSize < 0)
            {
                ThrowHelper.ThrowArgumentOutOfRangeException_NeedNonNegNum(nameof(preallocationSize));
            }

            // Write access validation
            if ((access & FileAccess.Write) == 0)
            {
                if (mode == FileMode.Truncate || mode == FileMode.CreateNew || mode == FileMode.Create || mode == FileMode.Append)
                {
                    // No write access, mode and access disagree but flag access since mode comes first
                    throw new ArgumentException(SR.Format(SR.Argument_InvalidFileModeAndAccessCombo, mode, access), nameof(access));
                }
            }

            if ((access & FileAccess.Read) != 0 && mode == FileMode.Append)
            {
                throw new ArgumentException(SR.Argument_InvalidAppendMode, nameof(access));
            }

            SerializationGuard(access);
        }

        internal static void SerializationGuard(FileAccess access)
        {
            if ((access & FileAccess.Write) == FileAccess.Write)
            {
                SerializationInfo.ThrowIfDeserializationInProgress("AllowFileWrites", ref s_cachedSerializationSwitch);
            }
        }
    }
}<|MERGE_RESOLUTION|>--- conflicted
+++ resolved
@@ -18,15 +18,9 @@
             // The .NET 5 Compat strategy does not support bufferSize == 0.
             // To minimize the risk of introducing bugs to it, we just pass 1 to disable the buffering.
 
-<<<<<<< HEAD
             FileStreamStrategy strategy = UseNet5CompatStrategy
                 ? new Net5CompatFileStreamStrategy(handle, access, bufferSize == 0 ? 1 : bufferSize, isAsync)
-                : EnableBufferingIfNeeded(handle.IsAppend ? new AppendFileStreamStrategy(handle, access, share) : ChooseStrategyCore(handle, access, share, isAsync), bufferSize);
-=======
-            FileStreamStrategy strategy = UseNet5CompatStrategy ?
-                new Net5CompatFileStreamStrategy(handle, access, bufferSize == 0 ? 1 : bufferSize, isAsync) :
-                EnableBufferingIfNeeded(ChooseStrategyCore(handle, access, isAsync), bufferSize);
->>>>>>> 59b6c36b
+                : EnableBufferingIfNeeded(handle.IsAppend ? new AppendFileStreamStrategy(handle, access) : ChooseStrategyCore(handle, access, isAsync), bufferSize);
 
             return WrapIfDerivedType(fileStream, strategy);
         }
