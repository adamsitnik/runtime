﻿<?xml version="1.0" encoding="utf-8"?>
<root>
  <!-- 
    Microsoft ResX Schema 
    
    Version 2.0
    
    The primary goals of this format is to allow a simple XML format 
    that is mostly human readable. The generation and parsing of the 
    various data types are done through the TypeConverter classes 
    associated with the data types.
    
    Example:
    
    ... ado.net/XML headers & schema ...
    <resheader name="resmimetype">text/microsoft-resx</resheader>
    <resheader name="version">2.0</resheader>
    <resheader name="reader">System.Resources.ResXResourceReader, System.Windows.Forms, ...</resheader>
    <resheader name="writer">System.Resources.ResXResourceWriter, System.Windows.Forms, ...</resheader>
    <data name="Name1"><value>this is my long string</value><comment>this is a comment</comment></data>
    <data name="Color1" type="System.Drawing.Color, System.Drawing">Blue</data>
    <data name="Bitmap1" mimetype="application/x-microsoft.net.object.binary.base64">
        <value>[base64 mime encoded serialized .NET Framework object]</value>
    </data>
    <data name="Icon1" type="System.Drawing.Icon, System.Drawing" mimetype="application/x-microsoft.net.object.bytearray.base64">
        <value>[base64 mime encoded string representing a byte array form of the .NET Framework object]</value>
        <comment>This is a comment</comment>
    </data>
                
    There are any number of "resheader" rows that contain simple 
    name/value pairs.
    
    Each data row contains a name, and value. The row also contains a 
    type or mimetype. Type corresponds to a .NET class that support 
    text/value conversion through the TypeConverter architecture. 
    Classes that don't support this are serialized and stored with the 
    mimetype set.
    
    The mimetype is used for serialized objects, and tells the 
    ResXResourceReader how to depersist the object. This is currently not 
    extensible. For a given mimetype the value must be set accordingly:
    
    Note - application/x-microsoft.net.object.binary.base64 is the format 
    that the ResXResourceWriter will generate, however the reader can 
    read any of the formats listed below.
    
    mimetype: application/x-microsoft.net.object.binary.base64
    value   : The object must be serialized with 
            : System.Runtime.Serialization.Formatters.Binary.BinaryFormatter
            : and then encoded with base64 encoding.
    
    mimetype: application/x-microsoft.net.object.soap.base64
    value   : The object must be serialized with 
            : System.Runtime.Serialization.Formatters.Soap.SoapFormatter
            : and then encoded with base64 encoding.

    mimetype: application/x-microsoft.net.object.bytearray.base64
    value   : The object must be serialized into a byte array 
            : using a System.ComponentModel.TypeConverter
            : and then encoded with base64 encoding.
    -->
  <xsd:schema id="root" xmlns="" xmlns:xsd="http://www.w3.org/2001/XMLSchema" xmlns:msdata="urn:schemas-microsoft-com:xml-msdata">
    <xsd:import namespace="http://www.w3.org/XML/1998/namespace" />
    <xsd:element name="root" msdata:IsDataSet="true">
      <xsd:complexType>
        <xsd:choice maxOccurs="unbounded">
          <xsd:element name="metadata">
            <xsd:complexType>
              <xsd:sequence>
                <xsd:element name="value" type="xsd:string" minOccurs="0" />
              </xsd:sequence>
              <xsd:attribute name="name" use="required" type="xsd:string" />
              <xsd:attribute name="type" type="xsd:string" />
              <xsd:attribute name="mimetype" type="xsd:string" />
              <xsd:attribute ref="xml:space" />
            </xsd:complexType>
          </xsd:element>
          <xsd:element name="assembly">
            <xsd:complexType>
              <xsd:attribute name="alias" type="xsd:string" />
              <xsd:attribute name="name" type="xsd:string" />
            </xsd:complexType>
          </xsd:element>
          <xsd:element name="data">
            <xsd:complexType>
              <xsd:sequence>
                <xsd:element name="value" type="xsd:string" minOccurs="0" msdata:Ordinal="1" />
                <xsd:element name="comment" type="xsd:string" minOccurs="0" msdata:Ordinal="2" />
              </xsd:sequence>
              <xsd:attribute name="name" type="xsd:string" use="required" msdata:Ordinal="1" />
              <xsd:attribute name="type" type="xsd:string" msdata:Ordinal="3" />
              <xsd:attribute name="mimetype" type="xsd:string" msdata:Ordinal="4" />
              <xsd:attribute ref="xml:space" />
            </xsd:complexType>
          </xsd:element>
          <xsd:element name="resheader">
            <xsd:complexType>
              <xsd:sequence>
                <xsd:element name="value" type="xsd:string" minOccurs="0" msdata:Ordinal="1" />
              </xsd:sequence>
              <xsd:attribute name="name" type="xsd:string" use="required" />
            </xsd:complexType>
          </xsd:element>
        </xsd:choice>
      </xsd:complexType>
    </xsd:element>
  </xsd:schema>
  <resheader name="resmimetype">
    <value>text/microsoft-resx</value>
  </resheader>
  <resheader name="version">
    <value>2.0</value>
  </resheader>
  <resheader name="reader">
    <value>System.Resources.ResXResourceReader, System.Windows.Forms, Version=4.0.0.0, Culture=neutral, PublicKeyToken=b77a5c561934e089</value>
  </resheader>
  <resheader name="writer">
    <value>System.Resources.ResXResourceWriter, System.Windows.Forms, Version=4.0.0.0, Culture=neutral, PublicKeyToken=b77a5c561934e089</value>
  </resheader>
  <data name="Acc_CreateAbst" xml:space="preserve">
    <value>Cannot create an abstract class.</value>
  </data>
  <data name="Acc_CreateAbstEx" xml:space="preserve">
    <value>Cannot create an instance of {0} because it is an abstract class.</value>
  </data>
  <data name="Acc_CreateArgIterator" xml:space="preserve">
    <value>Cannot dynamically create an instance of ArgIterator.</value>
  </data>
  <data name="Acc_CreateGeneric" xml:space="preserve">
    <value>Cannot create a type for which Type.ContainsGenericParameters is true.</value>
  </data>
  <data name="Acc_CreateGenericEx" xml:space="preserve">
    <value>Cannot create an instance of {0} because Type.ContainsGenericParameters is true.</value>
  </data>
  <data name="Acc_CreateInterface" xml:space="preserve">
    <value>Cannot create an instance of an interface.</value>
  </data>
  <data name="Acc_CreateInterfaceEx" xml:space="preserve">
    <value>Cannot create an instance of {0} because it is an interface.</value>
  </data>
  <data name="Acc_CreateVoid" xml:space="preserve">
    <value>Cannot dynamically create an instance of System.Void.</value>
  </data>
  <data name="Acc_NotClassInit" xml:space="preserve">
    <value>Type initializer was not callable.</value>
  </data>
  <data name="Acc_ReadOnly" xml:space="preserve">
    <value>Cannot set a constant field.</value>
  </data>
  <data name="Access_Void" xml:space="preserve">
    <value>Cannot create an instance of void.</value>
  </data>
  <data name="AggregateException_ctor_DefaultMessage" xml:space="preserve">
    <value>One or more errors occurred.</value>
  </data>
  <data name="AggregateException_ctor_InnerExceptionNull" xml:space="preserve">
    <value>An element of innerExceptions was null.</value>
  </data>
  <data name="AggregateException_DeserializationFailure" xml:space="preserve">
    <value>The serialization stream contains no inner exceptions.</value>
  </data>
  <data name="AggregateException_InnerException" xml:space="preserve">
    <value>(Inner Exception #{0}) </value>
    <comment>This text is prepended to each inner exception description during aggregate exception formatting</comment>
  </data>
  <data name="AppDomain_Name" xml:space="preserve">
    <value>Name:</value>
  </data>
  <data name="AppDomain_NoContextPolicies" xml:space="preserve">
    <value>There are no context policies.</value>
  </data>
  <data name="AppDomain_Policy_PrincipalTwice" xml:space="preserve">
    <value>Default principal object cannot be set twice.</value>
  </data>
  <data name="Arg_AccessException" xml:space="preserve">
    <value>Cannot access member.</value>
  </data>
  <data name="Arg_AccessViolationException" xml:space="preserve">
    <value>Attempted to read or write protected memory. This is often an indication that other memory is corrupt.</value>
  </data>
  <data name="Arg_AmbiguousImplementationException_NoMessage" xml:space="preserve">
    <value>Ambiguous implementation found.</value>
  </data>
  <data name="Arg_AmbiguousMatchException_Attribute" xml:space="preserve">
    <value>Multiple custom attributes of the same type '{0}' found.</value>
  </data>
  <data name="Arg_AmbiguousMatchException_NoMessage" xml:space="preserve">
    <value>Ambiguous match found.</value>
  </data>
  <data name="Arg_AmbiguousMatchException_CustomAttributeData" xml:space="preserve">
    <value>Ambiguous match found for '{0}'.</value>
  </data>
  <data name="Arg_AmbiguousMatchException_MemberInfo" xml:space="preserve">
    <value>Ambiguous match found for '{0} {1}'.</value>
  </data>
  <data name="Arg_AmbiguousMatchException_UnsafeAccessor" xml:space="preserve">
    <value>Ambiguity in binding of UnsafeAccessorAttribute.</value>
  </data>
  <data name="Arg_ApplicationException" xml:space="preserve">
    <value>Error in the application.</value>
  </data>
  <data name="Arg_ArgumentException" xml:space="preserve">
    <value>Value does not fall within the expected range.</value>
  </data>
  <data name="Arg_ArgumentOutOfRangeException" xml:space="preserve">
    <value>Specified argument was out of the range of valid values.</value>
  </data>
  <data name="Arg_ArithmeticException" xml:space="preserve">
    <value>Overflow or underflow in the arithmetic operation.</value>
  </data>
  <data name="Arg_ArrayLengthsDiffer" xml:space="preserve">
    <value>Array lengths must be the same.</value>
  </data>
  <data name="Arg_ArrayPlusOffTooSmall" xml:space="preserve">
    <value>Destination array is not long enough to copy all the items in the collection. Check array index and length.</value>
  </data>
  <data name="Arg_ByteArrayTooSmallForValue" xml:space="preserve">
    <value>The array starting from the specified index is not long enough to read a value of the specified type.</value>
  </data>
  <data name="Arg_ArrayTypeMismatchException" xml:space="preserve">
    <value>Attempted to access an element as a type incompatible with the array.</value>
  </data>
  <data name="Arg_ArrayZeroError" xml:space="preserve">
    <value>Array must not be of length zero.</value>
  </data>
  <data name="Arg_BadDecimal" xml:space="preserve">
    <value>Read an invalid decimal value from the buffer.</value>
  </data>
  <data name="Arg_BadImageFormatException" xml:space="preserve">
    <value>Format of the executable (.exe) or library (.dll) is invalid.</value>
  </data>
  <data name="Arg_BadLiteralFormat" xml:space="preserve">
    <value>Encountered an invalid type for a default value.</value>
  </data>
  <data name="Arg_BogusIComparer" xml:space="preserve">
    <value>Unable to sort because the IComparer.Compare() method returns inconsistent results. Either a value does not compare equal to itself, or one value repeatedly compared to another value yields different results. IComparer: '{0}'.</value>
  </data>
  <data name="Arg_BufferTooSmall" xml:space="preserve">
    <value>Not enough space available in the buffer.</value>
  </data>
  <data name="Arg_CannotBeNaN" xml:space="preserve">
    <value>TimeSpan does not accept floating point Not-a-Number values.</value>
  </data>
  <data name="Arg_CannotHaveNegativeValue" xml:space="preserve">
    <value>String cannot contain a minus sign if the base is not 10.</value>
  </data>
  <data name="Arg_CannotMarshal" xml:space="preserve">
    <value>Type '{0}' cannot be marshaled as an unmanaged structure; no meaningful size or offset can be computed.</value>
  </data>
  <data name="Arg_CannotMixComparisonInfrastructure" xml:space="preserve">
    <value>The usage of IKeyComparer and IHashCodeProvider/IComparer interfaces cannot be mixed; use one or the other.</value>
  </data>
  <data name="Arg_CannotUnloadAppDomainException" xml:space="preserve">
    <value>Attempt to unload the AppDomain failed.</value>
  </data>
  <data name="Arg_COMAccess" xml:space="preserve">
    <value>Must specify property Set or Get or method call for a COM Object.</value>
  </data>
  <data name="Arg_COMException" xml:space="preserve">
    <value>Unexpected HRESULT has been returned from a call to a COM component.</value>
  </data>
  <data name="Arg_COMPropSetPut" xml:space="preserve">
    <value>Only one of the following binding flags can be set: BindingFlags.SetProperty, BindingFlags.PutDispProperty,  BindingFlags.PutRefDispProperty.</value>
  </data>
  <data name="Arg_ContainsNonAscii" xml:space="preserve">
    <value>Text must not contain non-ASCII characters.</value>
  </data>
  <data name="Arg_CreatInstAccess" xml:space="preserve">
    <value>Cannot specify both CreateInstance and another access type.</value>
  </data>
  <data name="Arg_CryptographyException" xml:space="preserve">
    <value>Error occurred during a cryptographic operation.</value>
  </data>
  <data name="Arg_CustomAttributeFormatException" xml:space="preserve">
    <value>Binary format of the specified custom attribute was invalid.</value>
  </data>
  <data name="Arg_CustomAttributeUnknownNamedArgument" xml:space="preserve">
    <value>Known custom attribute named arg not recognized.</value>
  </data>
  <data name="Arg_CustomAttributeDuplicateNamedArgument" xml:space="preserve">
    <value>Known custom attribute blob has repeated named argument.</value>
  </data>
  <data name="Arg_DataMisalignedException" xml:space="preserve">
    <value>A datatype misalignment was detected in a load or store instruction.</value>
  </data>
  <data name="Arg_DecBitCtor" xml:space="preserve">
    <value>Decimal constructor requires an array or span of four valid decimal bytes.</value>
  </data>
  <data name="Arg_DirectoryNotFoundException" xml:space="preserve">
    <value>Attempted to access a path that is not on the disk.</value>
  </data>
  <data name="Arg_DivideByZero" xml:space="preserve">
    <value>Attempted to divide by zero.</value>
  </data>
  <data name="Arg_DlgtNullInst" xml:space="preserve">
    <value>Delegate to an instance method cannot have null 'this'.</value>
  </data>
  <data name="Arg_DlgtTargMeth" xml:space="preserve">
    <value>Cannot bind to the target method because its signature is not compatible with that of the delegate type.</value>
  </data>
  <data name="Arg_DlgtTypeMis" xml:space="preserve">
    <value>Delegates must be of the same type.</value>
  </data>
  <data name="Arg_DllNotFoundException" xml:space="preserve">
    <value>Dll was not found.</value>
  </data>
  <data name="Arg_DllNameCannotBeEmpty" xml:space="preserve">
    <value>DllName cannot be empty.</value>
  </data>
  <data name="Arg_DuplicateWaitObjectException" xml:space="preserve">
    <value>Duplicate objects in argument.</value>
  </data>
  <data name="Arg_EHClauseNotClause" xml:space="preserve">
    <value>This ExceptionHandlingClause is not a clause.</value>
  </data>
  <data name="Arg_EHClauseNotFilter" xml:space="preserve">
    <value>This ExceptionHandlingClause is not a filter.</value>
  </data>
  <data name="Arg_EmptyArray" xml:space="preserve">
    <value>Array may not be empty.</value>
  </data>
  <data name="Arg_EmptySpan" xml:space="preserve">
    <value>Span may not be empty.</value>
  </data>
  <data name="Arg_EndOfStreamException" xml:space="preserve">
    <value>Attempted to read past the end of the stream.</value>
  </data>
  <data name="Arg_EntryPointNotFoundException" xml:space="preserve">
    <value>Entry point was not found.</value>
  </data>
  <data name="Arg_EnumAndObjectMustBeSameType" xml:space="preserve">
    <value>Object must be the same type as the enum. The type passed in was '{0}'; the enum type was '{1}'.</value>
  </data>
  <data name="Arg_EnumFormatUnderlyingTypeAndObjectMustBeSameType" xml:space="preserve">
    <value>Enum underlying type and the object must be same type or object. Type passed in was '{0}'; the enum underlying type was '{1}'.</value>
  </data>
  <data name="Arg_EnumIllegalVal" xml:space="preserve">
    <value>Illegal enum value: {0}.</value>
  </data>
  <data name="Arg_EnumLitValueNotFound" xml:space="preserve">
    <value>Literal value was not found.</value>
  </data>
  <data name="Arg_EnumUnderlyingTypeAndObjectMustBeSameType" xml:space="preserve">
    <value>Enum underlying type and the object must be same type or object must be a String. Type passed in was '{0}'; the enum underlying type was '{1}'.</value>
  </data>
  <data name="Arg_EnumValueNotFound" xml:space="preserve">
    <value>Requested value '{0}' was not found.</value>
  </data>
  <data name="Arg_ExecutionEngineException" xml:space="preserve">
    <value>Internal error in the runtime.</value>
  </data>
  <data name="Arg_ExternalException" xml:space="preserve">
    <value>External component has thrown an exception.</value>
  </data>
  <data name="Arg_EnC_ExpectedPrimitive" xml:space="preserve">
    <value>Edit and Continue: Expected a primitive, valuetype, class or interface field.</value>
  </data>
  <data name="Arg_FieldAccessException" xml:space="preserve">
    <value>Attempted to access a field that is not accessible by the caller.</value>
  </data>
  <data name="Arg_FieldDeclTarget" xml:space="preserve">
    <value>Field '{0}' defined on type '{1}' is not a field on the target object which is of type '{2}'.</value>
  </data>
  <data name="Arg_FldGetArgErr" xml:space="preserve">
    <value>No arguments can be provided to Get a field value.</value>
  </data>
  <data name="Arg_FldGetPropSet" xml:space="preserve">
    <value>Cannot specify both GetField and SetProperty.</value>
  </data>
  <data name="Arg_FldSetArgErr" xml:space="preserve">
    <value>Only the field value can be specified to set a field value.</value>
  </data>
  <data name="Arg_FldSetGet" xml:space="preserve">
    <value>Cannot specify both Get and Set on a field.</value>
  </data>
  <data name="Arg_FldSetInvoke" xml:space="preserve">
    <value>Cannot specify Set on a Field and Invoke on a method.</value>
  </data>
  <data name="Arg_FldSetPropGet" xml:space="preserve">
    <value>Cannot specify both SetField and GetProperty.</value>
  </data>
  <data name="Arg_FormatException" xml:space="preserve">
    <value>One of the identified items was in an invalid format.</value>
  </data>
  <data name="Arg_GenericArgumentsAfterArrayOrPointerType" xml:space="preserve">
    <value>Generic arguments after array spec or pointer type.</value>
  </data>
  <data name="Arg_GenericParameter" xml:space="preserve">
    <value>Method must be called on a Type for which Type.IsGenericParameter is false.</value>
  </data>
  <data name="Arg_GetMethNotFnd" xml:space="preserve">
    <value>Property Get method was not found.</value>
  </data>
  <data name="Arg_GuidArrayCtor" xml:space="preserve">
    <value>Byte array for Guid must be exactly {0} bytes long.</value>
  </data>
  <data name="Arg_HandleNotAsync" xml:space="preserve">
    <value>Handle does not support asynchronous operations. The parameters to the FileStream constructor may need to be changed to indicate that the handle was opened synchronously (that is, it was not opened for overlapped I/O).</value>
  </data>
  <data name="Arg_HandleNotSync" xml:space="preserve">
    <value>Handle does not support synchronous operations. The parameters to the FileStream constructor may need to be changed to indicate that the handle was opened asynchronously (that is, it was opened explicitly for overlapped I/O).</value>
  </data>
  <data name="Arg_HexBinaryStylesNotSupported" xml:space="preserve">
    <value>The number styles AllowHexSpecifier and AllowBinarySpecifier are not supported on floating point data types.</value>
  </data>
  <data name="Arg_HTCapacityOverflow" xml:space="preserve">
    <value>Hashtable's capacity overflowed and went negative. Check load factor, capacity and the current size of the table.</value>
  </data>
  <data name="Arg_IndexMustBeInt" xml:space="preserve">
    <value>All indexes must be of type Int32.</value>
  </data>
  <data name="Arg_IndexOutOfRangeException" xml:space="preserve">
    <value>Index was outside the bounds of the array.</value>
  </data>
  <data name="Arg_InsufficientExecutionStackException" xml:space="preserve">
    <value>Insufficient stack to continue executing the program safely. This can happen from having too many functions on the call stack or function on the stack using too much stack space.</value>
  </data>
  <data name="Arg_InvalidANSIString" xml:space="preserve">
    <value>The ANSI string passed in could not be converted from the default ANSI code page to Unicode.</value>
  </data>
  <data name="Arg_InvalidBase" xml:space="preserve">
    <value>Invalid Base.</value>
  </data>
  <data name="Arg_InvalidCastException" xml:space="preserve">
    <value>Specified cast is not valid.</value>
  </data>
  <data name="Arg_InvalidComObjectException" xml:space="preserve">
    <value>Attempt has been made to use a COM object that does not have a backing class factory.</value>
  </data>
  <data name="Arg_InvalidFilterCriteriaException" xml:space="preserve">
    <value>Specified filter criteria was invalid.</value>
  </data>
  <data name="Arg_InvalidHandle" xml:space="preserve">
    <value>Invalid handle.</value>
  </data>
  <data name="Arg_InvalidHexBinaryStyle" xml:space="preserve">
    <value>With the AllowHexSpecifier or AllowBinarySpecifier bit set in the enum bit field, the only other valid bits that can be combined into the enum value must be AllowLeadingWhite and AllowTrailingWhite.</value>
  </data>
  <data name="Arg_InvalidNeutralResourcesLanguage_Asm_Culture" xml:space="preserve">
    <value>The NeutralResourcesLanguageAttribute on the assembly "{0}" specifies an invalid culture name: "{1}".</value>
  </data>
  <data name="Arg_InvalidNeutralResourcesLanguage_FallbackLoc" xml:space="preserve">
    <value>The NeutralResourcesLanguageAttribute specifies an invalid or unrecognized ultimate resource fallback location: "{0}".</value>
  </data>
  <data name="Arg_InvalidSatelliteContract_Asm_Ver" xml:space="preserve">
    <value>Satellite contract version attribute on the assembly '{0}' specifies an invalid version: {1}.</value>
  </data>
  <data name="Arg_InvalidOleVariantTypeException" xml:space="preserve">
    <value>Specified OLE variant was invalid.</value>
  </data>
  <data name="Arg_InvalidOperationException" xml:space="preserve">
    <value>Operation is not valid due to the current state of the object.</value>
  </data>
  <data name="Arg_InvalidTypeInRetType" xml:space="preserve">
    <value>The return Type must be a type provided by the runtime.</value>
  </data>
  <data name="Arg_InvalidTypeInSignature" xml:space="preserve">
    <value>The signature Type array contains some invalid type (i.e. null, void)</value>
  </data>
  <data name="Arg_InvalidUTF8String" xml:space="preserve">
    <value>The UTF-8 string passed in could not be converted to Unicode.</value>
  </data>
  <data name="Arg_IOException" xml:space="preserve">
    <value>I/O error occurred.</value>
  </data>
  <data name="Arg_KeyNotFound" xml:space="preserve">
    <value>The given key was not present in the dictionary.</value>
  </data>
  <data name="Arg_KeyNotFoundWithKey" xml:space="preserve">
    <value>The given key '{0}' was not present in the dictionary.</value>
  </data>
  <data name="Arg_LongerThanDestArray" xml:space="preserve">
    <value>Destination array was not long enough. Check the destination index, length, and the array's lower bounds.</value>
  </data>
  <data name="Arg_LongerThanSrcArray" xml:space="preserve">
    <value>Source array was not long enough. Check the source index, length, and the array's lower bounds.</value>
  </data>
  <data name="Arg_LongerThanSrcString" xml:space="preserve">
    <value>Source string was not long enough. Check sourceIndex and count.</value>
  </data>
  <data name="Arg_LowerBoundsMustMatch" xml:space="preserve">
    <value>The arrays' lower bounds must be identical.</value>
  </data>
  <data name="Arg_MarshalAsAnyRestriction" xml:space="preserve">
    <value>AsAny cannot be used on return types, ByRef parameters, ArrayWithOffset, or parameters passed from unmanaged to managed.</value>
  </data>
  <data name="Arg_MarshalDirectiveException" xml:space="preserve">
    <value>Marshaling directives are invalid.</value>
  </data>
  <data name="Arg_MethodAccessException" xml:space="preserve">
    <value>Attempt to access the method failed.</value>
  </data>
  <data name="Arg_MissingFieldException" xml:space="preserve">
    <value>Attempted to access a non-existing field.</value>
  </data>
  <data name="Arg_MissingManifestResourceException" xml:space="preserve">
    <value>Unable to find manifest resource.</value>
  </data>
  <data name="Arg_MissingMemberException" xml:space="preserve">
    <value>Attempted to access a missing member.</value>
  </data>
  <data name="Arg_MissingMethodException" xml:space="preserve">
    <value>Attempted to access a missing method.</value>
  </data>
  <data name="Arg_MulticastNotSupportedException" xml:space="preserve">
    <value>Attempted to add multiple callbacks to a delegate that does not support multicast.</value>
  </data>
  <data name="Arg_MustBeBoolean" xml:space="preserve">
    <value>Object must be of type Boolean.</value>
  </data>
  <data name="Arg_MustBeByte" xml:space="preserve">
    <value>Object must be of type Byte.</value>
  </data>
  <data name="Arg_MustBeChar" xml:space="preserve">
    <value>Object must be of type Char.</value>
  </data>
  <data name="Arg_MustBeDateOnly" xml:space="preserve">
    <value>Object must be of type DateOnly.</value>
    <comment>{Locked="DateOnly"}</comment>
  </data>
  <data name="Arg_MustBeTimeOnly" xml:space="preserve">
    <value>Object must be of type TimeOnly.</value>
    <comment>{Locked="TimeOnly"}</comment>
  </data>
  <data name="Arg_MustBeDateTime" xml:space="preserve">
    <value>Object must be of type DateTime.</value>
  </data>
  <data name="Arg_MustBeDateTimeOffset" xml:space="preserve">
    <value>Object must be of type DateTimeOffset.</value>
  </data>
  <data name="Arg_MustBeDecimal" xml:space="preserve">
    <value>Object must be of type Decimal.</value>
  </data>
  <data name="Arg_MustBeDelegate" xml:space="preserve">
    <value>Type must derive from Delegate.</value>
  </data>
  <data name="Arg_MustBeDouble" xml:space="preserve">
    <value>Object must be of type Double.</value>
  </data>
  <data name="Arg_MustBeDriveLetterOrRootDir" xml:space="preserve">
    <value>Drive name must be a root directory (i.e. 'C:\') or a drive letter ('C').</value>
  </data>
  <data name="Arg_MustBeEnum" xml:space="preserve">
    <value>Type provided must be an Enum.</value>
  </data>
  <data name="Arg_MustBeEnumBaseTypeOrEnum" xml:space="preserve">
    <value>The value passed in must be an enum base or an underlying type for an enum, such as an Int32.</value>
  </data>
  <data name="Arg_MustBeGuid" xml:space="preserve">
    <value>Object must be of type GUID.</value>
  </data>
  <data name="Arg_MustBeInt16" xml:space="preserve">
    <value>Object must be of type Int16.</value>
  </data>
  <data name="Arg_MustBeInt32" xml:space="preserve">
    <value>Object must be of type Int32.</value>
  </data>
  <data name="Arg_MustBeInt64" xml:space="preserve">
    <value>Object must be of type Int64.</value>
  </data>
  <data name="Arg_MustBeInt128" xml:space="preserve">
    <value>Object must be of type Int128.</value>
  </data>
  <data name="Arg_MustBeIntPtr" xml:space="preserve">
    <value>Object must be of type IntPtr.</value>
  </data>
  <data name="Arg_MustBeInterface" xml:space="preserve">
    <value>Type passed must be an interface.</value>
  </data>
  <data name="Arg_MustBeNFloat" xml:space="preserve">
    <value>Object must be of type NFloat.</value>
  </data>
  <data name="Arg_MustBePointer" xml:space="preserve">
    <value>Type must be a Pointer.</value>
  </data>
  <data name="Arg_MustBePrimArray" xml:space="preserve">
    <value>Object must be an array of primitives.</value>
  </data>
  <data name="Arg_MustBeRuntimeAssembly" xml:space="preserve">
    <value>Object must be of type RuntimeAssembly.</value>
  </data>
  <data name="Arg_MustBeSByte" xml:space="preserve">
    <value>Object must be of type SByte.</value>
  </data>
  <data name="Arg_MustBeSingle" xml:space="preserve">
    <value>Object must be of type Single.</value>
  </data>
  <data name="Arg_MustBeString" xml:space="preserve">
    <value>Object must be of type String.</value>
  </data>
  <data name="Arg_MustBeTimeSpan" xml:space="preserve">
    <value>Object must be of type TimeSpan.</value>
  </data>
  <data name="Arg_MustBeType" xml:space="preserve">
    <value>Type must be a type provided by the runtime.</value>
  </data>
  <data name="Arg_MustBeTrue" xml:space="preserve">
    <value>Argument must be true.</value>
  </data>
  <data name="Arg_MustBeUInt16" xml:space="preserve">
    <value>Object must be of type UInt16.</value>
  </data>
  <data name="Arg_MustBeUInt32" xml:space="preserve">
    <value>Object must be of type UInt32.</value>
  </data>
  <data name="Arg_MustBeUInt64" xml:space="preserve">
    <value>Object must be of type UInt64.</value>
  </data>
  <data name="Arg_MustBeUInt128" xml:space="preserve">
    <value>Object must be of type UInt128.</value>
  </data>
  <data name="Arg_MustBeUIntPtr" xml:space="preserve">
    <value>Object must be of type UIntPtr.</value>
  </data>
  <data name="Arg_MustBeVersion" xml:space="preserve">
    <value>Object must be of type Version.</value>
  </data>
  <data name="Arg_MustContainEnumInfo" xml:space="preserve">
    <value>Must specify valid information for parsing in the string.</value>
  </data>
  <data name="Arg_NamedParamNull" xml:space="preserve">
    <value>Named parameter value must not be null.</value>
  </data>
  <data name="Arg_NamedParamTooBig" xml:space="preserve">
    <value>Named parameter array cannot be bigger than argument array.</value>
  </data>
  <data name="Arg_NDirectBadObject" xml:space="preserve">
    <value>No PInvoke conversion exists for value passed to Object-typed parameter.</value>
  </data>
  <data name="Arg_Need1DArray" xml:space="preserve">
    <value>Array was not a one-dimensional array.</value>
  </data>
  <data name="Arg_Need2DArray" xml:space="preserve">
    <value>Array was not a two-dimensional array.</value>
  </data>
  <data name="Arg_Need3DArray" xml:space="preserve">
    <value>Array was not a three-dimensional array.</value>
  </data>
  <data name="Arg_NeedAtLeast1Rank" xml:space="preserve">
    <value>Must provide at least one rank.</value>
  </data>
  <data name="Arg_NegativeArgCount" xml:space="preserve">
    <value>Argument count must not be negative.</value>
  </data>
  <data name="Arg_NoAccessSpec" xml:space="preserve">
    <value>Must specify binding flags describing the invoke operation required (BindingFlags.InvokeMethod CreateInstance GetField SetField GetProperty SetProperty).</value>
  </data>
  <data name="Arg_NoDefCTorWithoutTypeName" xml:space="preserve">
    <value>No parameterless constructor defined.</value>
  </data>
  <data name="Arg_NoDefCTor" xml:space="preserve">
    <value>No parameterless constructor defined for type '{0}'.</value>
  </data>
  <data name="Arg_NonZeroLowerBound" xml:space="preserve">
    <value>The lower bound of target array must be zero.</value>
  </data>
  <data name="Arg_NoStaticVirtual" xml:space="preserve">
    <value>Method cannot be both static and virtual.</value>
  </data>
  <data name="Arg_NotFiniteNumberException" xml:space="preserve">
    <value>Number encountered was not a finite quantity.</value>
  </data>
  <data name="Arg_NotFoundIFace" xml:space="preserve">
    <value>Interface not found.</value>
  </data>
  <data name="Arg_NotGenericMethodDefinition" xml:space="preserve">
    <value>{0} is not a GenericMethodDefinition. MakeGenericMethod may only be called on a method for which MethodBase.IsGenericMethodDefinition is true.</value>
  </data>
  <data name="Arg_NotGenericParameter" xml:space="preserve">
    <value>Method may only be called on a Type for which Type.IsGenericParameter is true.</value>
  </data>
  <data name="Arg_NotGenericTypeDefinition" xml:space="preserve">
    <value>{0} is not a GenericTypeDefinition. MakeGenericType may only be called on a type for which Type.IsGenericTypeDefinition is true.</value>
  </data>
  <data name="Arg_NotImplementedException" xml:space="preserve">
    <value>The method or operation is not implemented.</value>
  </data>
  <data name="Arg_NotSupportedException" xml:space="preserve">
    <value>Specified method is not supported.</value>
  </data>
  <data name="Arg_NullReferenceException" xml:space="preserve">
    <value>Object reference not set to an instance of an object.</value>
  </data>
  <data name="Arg_ObjObj" xml:space="preserve">
    <value>Object type cannot be converted to target type.</value>
  </data>
  <data name="Arg_ObjObjEx" xml:space="preserve">
    <value>Object of type '{0}' cannot be converted to type '{1}'.</value>
  </data>
  <data name="Arg_OleAutDateInvalid" xml:space="preserve">
    <value>Not a legal OleAut date.</value>
  </data>
  <data name="Arg_OleAutDateScale" xml:space="preserve">
    <value>OleAut date did not convert to a DateTime correctly.</value>
  </data>
  <data name="Arg_OverflowException" xml:space="preserve">
    <value>Arithmetic operation resulted in an overflow.</value>
  </data>
  <data name="Arg_OutOfMemoryException" xml:space="preserve">
    <value>Insufficient memory to continue the execution of the program.</value>
  </data>
  <data name="Arg_ParamName_Name" xml:space="preserve">
    <value>(Parameter '{0}')</value>
  </data>
  <data name="Arg_ParmArraySize" xml:space="preserve">
    <value>Must specify one or more parameters.</value>
  </data>
  <data name="Arg_ParmCnt" xml:space="preserve">
    <value>Parameter count mismatch.</value>
  </data>
  <data name="Arg_PathEmpty" xml:space="preserve">
    <value>The path is empty.</value>
  </data>
  <data name="Arg_PlatformNotSupported" xml:space="preserve">
    <value>Operation is not supported on this platform.</value>
  </data>
  <data name="Arg_PrimWiden" xml:space="preserve">
    <value>Cannot widen from source type to target type either because the source type is a not a primitive type or the conversion cannot be accomplished.</value>
  </data>
  <data name="Arg_PropSetGet" xml:space="preserve">
    <value>Cannot specify both Get and Set on a property.</value>
  </data>
  <data name="Arg_PropSetInvoke" xml:space="preserve">
    <value>Cannot specify Set on a property and Invoke on a method.</value>
  </data>
  <data name="Arg_RankException" xml:space="preserve">
    <value>Attempted to operate on an array with the incorrect number of dimensions.</value>
  </data>
  <data name="Arg_RankIndices" xml:space="preserve">
    <value>Indices length does not match the array rank.</value>
  </data>
  <data name="Arg_RankMultiDimNotSupported" xml:space="preserve">
    <value>Only single dimensional arrays are supported for the requested action.</value>
  </data>
  <data name="Arg_RanksAndBounds" xml:space="preserve">
    <value>Number of lengths and lowerBounds must match.</value>
  </data>
  <data name="Arg_RegValueTooLarge" xml:space="preserve">
    <value>RegistryKey.GetValue does not support values with more than Int32.MaxValue bytes.</value>
  </data>
  <data name="Arg_RegKeyNotFound" xml:space="preserve">
    <value>The specified registry key does not exist.</value>
  </data>
  <data name="Arg_RegSubKeyValueAbsent" xml:space="preserve">
    <value>No value exists with that name.</value>
  </data>
  <data name="Arg_RegValStrLenBug" xml:space="preserve">
    <value>Registry value names should not be greater than 16,383 characters.</value>
  </data>
  <data name="Arg_ResMgrNotResSet" xml:space="preserve">
    <value>Type parameter must refer to a subclass of ResourceSet.</value>
  </data>
  <data name="Arg_ResourceFileUnsupportedVersion" xml:space="preserve">
    <value>The ResourceReader class does not know how to read this version of .resources files. Expected version: {0}  This file: {1}</value>
  </data>
  <data name="Arg_ResourceNameNotExist" xml:space="preserve">
    <value>The specified resource name "{0}" does not exist in the resource file.</value>
  </data>
  <data name="Arg_SafeArrayRankMismatchException" xml:space="preserve">
    <value>Specified array was not of the expected rank.</value>
  </data>
  <data name="Arg_SafeArrayTypeMismatchException" xml:space="preserve">
    <value>Specified array was not of the expected type.</value>
  </data>
  <data name="Arg_SecurityException" xml:space="preserve">
    <value>Security error.</value>
  </data>
  <data name="SerializationException" xml:space="preserve">
    <value>Serialization error.</value>
  </data>
  <data name="Arg_SetMethNotFnd" xml:space="preserve">
    <value>Property set method not found.</value>
  </data>
  <data name="Arg_StackOverflowException" xml:space="preserve">
    <value>Operation caused a stack overflow.</value>
  </data>
  <data name="Arg_SurrogatesNotAllowedAsSingleChar" xml:space="preserve">
    <value>Unicode surrogate characters must be written out as pairs together in the same call, not individually. Consider passing in a character array instead.</value>
  </data>
  <data name="Arg_SynchronizationLockException" xml:space="preserve">
    <value>Object synchronization method was called from an unsynchronized block of code.</value>
  </data>
  <data name="Arg_SystemException" xml:space="preserve">
    <value>System error.</value>
  </data>
  <data name="Arg_TargetInvocationException" xml:space="preserve">
    <value>Exception has been thrown by the target of an invocation.</value>
  </data>
  <data name="Arg_TargetParameterCountException" xml:space="preserve">
    <value>Number of parameters specified does not match the expected number.</value>
  </data>
  <data name="Arg_ThreadStartException" xml:space="preserve">
    <value>Thread failed to start.</value>
  </data>
  <data name="Arg_ThreadStateException" xml:space="preserve">
    <value>Thread was in an invalid state for the operation being executed.</value>
  </data>
  <data name="Arg_TimeoutException" xml:space="preserve">
    <value>The operation has timed out.</value>
  </data>
  <data name="Arg_TypeAccessException" xml:space="preserve">
    <value>Attempt to access the type failed.</value>
  </data>
  <data name="Arg_TypedReference_Null" xml:space="preserve">
    <value>The TypedReference must be initialized.</value>
  </data>
  <data name="Arg_TypeLoadException" xml:space="preserve">
    <value>Failure has occurred while loading a type.</value>
  </data>
  <data name="Arg_TypeLoadNullStr" xml:space="preserve">
    <value>A null or zero length string does not represent a valid Type.</value>
  </data>
  <data name="Arg_TypeRefPrimitive" xml:space="preserve">
    <value>TypedReferences cannot be redefined as primitives. Field name '{0}'.</value>
  </data>
  <data name="Arg_TypeUnloadedException" xml:space="preserve">
    <value>Type had been unloaded.</value>
  </data>
  <data name="Arg_UnauthorizedAccessException" xml:space="preserve">
    <value>Attempted to perform an unauthorized operation.</value>
  </data>
  <data name="Arg_UnboundGenField" xml:space="preserve">
    <value>Late bound operations cannot be performed on fields with types for which Type.ContainsGenericParameters is true.</value>
  </data>
  <data name="Arg_UnboundGenParam" xml:space="preserve">
    <value>Late bound operations cannot be performed on types or methods for which ContainsGenericParameters is true.</value>
  </data>
  <data name="Arg_UnknownTypeCode" xml:space="preserve">
    <value>Unknown TypeCode value.</value>
  </data>
  <data name="Arg_UnreachableException" xml:space="preserve">
    <value>The program executed an instruction that was thought to be unreachable.</value>
  </data>
  <data name="Arg_VarMissNull" xml:space="preserve">
    <value>Missing parameter does not have a default value.</value>
  </data>
  <data name="Arg_VersionString" xml:space="preserve">
    <value>Version string portion was too short or too long.</value>
  </data>
  <data name="Arg_WrongType" xml:space="preserve">
    <value>The value "{0}" is not of type "{1}" and cannot be used in this generic collection.</value>
  </data>
  <data name="Argument_AbsolutePathRequired" xml:space="preserve">
    <value>Path "{0}" is not an absolute path.</value>
  </data>
  <data name="Argument_AddingDuplicate" xml:space="preserve">
    <value>An item with the same key has already been added.</value>
  </data>
  <data name="Argument_AddingDuplicate__" xml:space="preserve">
    <value>Item has already been added. Key in dictionary: '{0}'  Key being added: '{1}'</value>
  </data>
  <data name="Argument_AddingDuplicateWithKey" xml:space="preserve">
    <value>An item with the same key has already been added. Key: {0}</value>
  </data>
  <data name="Argument_AdjustmentRulesNoNulls" xml:space="preserve">
    <value>The AdjustmentRule array cannot contain null elements.</value>
  </data>
  <data name="Argument_AdjustmentRulesOutOfOrder" xml:space="preserve">
    <value>The elements of the AdjustmentRule array must be in chronological order and must not overlap.</value>
  </data>
  <data name="Argument_AlignmentMustBePow2" xml:space="preserve">
    <value>The alignment must be a power of two.</value>
  </data>
  <data name="Argument_AlreadyACCW" xml:space="preserve">
    <value>The object already has a CCW associated with it.</value>
  </data>
  <data name="Argument_AlreadyBoundOrSyncHandle" xml:space="preserve">
    <value>'handle' has already been bound to the thread pool, or was not opened for asynchronous I/O.</value>
  </data>
  <data name="Argument_ArrayGetInterfaceMap" xml:space="preserve">
    <value>Interface maps for generic interfaces on arrays cannot be retrieved.</value>
  </data>
  <data name="Argument_ArraysInvalid" xml:space="preserve">
    <value>Array or pointer types are not valid.</value>
  </data>
  <data name="Argument_ArrayParsingError" xml:space="preserve">
    <value>Error parsing array spec.</value>
  </data>
  <data name="Argument_AttributeNamesMustBeUnique" xml:space="preserve">
    <value>Attribute names must be unique.</value>
  </data>
  <data name="Argument_BadConstantValue" xml:space="preserve">
    <value>Bad default value.</value>
  </data>
  <data name="Argument_BadConstructor" xml:space="preserve">
    <value>Cannot have private or static constructor.</value>
  </data>
  <data name="Argument_BadConstructorCallConv" xml:space="preserve">
    <value>Constructor must have standard calling convention.</value>
  </data>
  <data name="Argument_BadExceptionCodeGen" xml:space="preserve">
    <value>Incorrect code generation for exception block.</value>
  </data>
  <data name="Argument_BadFieldForConstructorBuilder" xml:space="preserve">
    <value>Field must be on the same type of the given ConstructorInfo.</value>
  </data>
  <data name="Argument_BadFieldSig" xml:space="preserve">
    <value>Field signatures do not have return types.</value>
  </data>
  <data name="Argument_BadFieldType" xml:space="preserve">
    <value>Bad field type in defining field.</value>
  </data>
  <data name="Argument_BadFormatSpecifier" xml:space="preserve">
    <value>Format specifier was invalid.</value>
  </data>
  <data name="Argument_BadImageFormatExceptionResolve" xml:space="preserve">
    <value>A BadImageFormatException has been thrown while parsing the signature. This is likely due to lack of a generic context. Ensure genericTypeArguments and genericMethodArguments are provided and contain enough context.</value>
  </data>
  <data name="Argument_BadLabel" xml:space="preserve">
    <value>Bad label in ILGenerator.</value>
  </data>
  <data name="Argument_BadLabelContent" xml:space="preserve">
    <value>Bad label content in ILGenerator.</value>
  </data>
  <data name="Argument_BadNestedTypeFlags" xml:space="preserve">
    <value>Visibility of interfaces must be one of the following: NestedAssembly, NestedFamANDAssem, NestedFamily, NestedFamORAssem, NestedPrivate or NestedPublic.</value>
  </data>
  <data name="Argument_BadObjRef" xml:space="preserve">
    <value>Invalid ObjRef provided to '{0}'.</value>
  </data>
  <data name="Argument_BadParameterCountsForConstructor" xml:space="preserve">
    <value>Parameter count does not match passed in argument value count.</value>
  </data>
  <data name="Argument_BadParameterTypeForCAB" xml:space="preserve">
    <value>Cannot emit a CustomAttribute with argument of type {0}.</value>
  </data>
  <data name="Argument_BadPropertyForConstructorBuilder" xml:space="preserve">
    <value>Property must be on the same type of the given ConstructorInfo.</value>
  </data>
  <data name="Argument_BadSigFormat" xml:space="preserve">
    <value>Incorrect signature format.</value>
  </data>
  <data name="Argument_BadSizeForData" xml:space="preserve">
    <value>Data size must be &gt; 1 and &lt; 0x3f0000</value>
  </data>
  <data name="Argument_BadTypeAttrInvalidLayout" xml:space="preserve">
    <value>Bad type attributes. Invalid layout attribute specified.</value>
  </data>
  <data name="Argument_BadTypeAttrNestedVisibilityOnNonNestedType" xml:space="preserve">
    <value>Bad type attributes. Nested visibility flag set on a non-nested type.</value>
  </data>
  <data name="Argument_BadTypeAttrNonNestedVisibilityNestedType" xml:space="preserve">
    <value>Bad type attributes. Non-nested visibility flag set on a nested type.</value>
  </data>
  <data name="Argument_BadTypeAttrReservedBitsSet" xml:space="preserve">
    <value>Bad type attributes. Reserved bits set on the type.</value>
  </data>
  <data name="Argument_BadTypeInCustomAttribute" xml:space="preserve">
    <value>An invalid type was used as a custom attribute constructor argument, field or property.</value>
  </data>
  <data name="Argument_ByrefQualifierMustBeLastOneOfAType" xml:space="preserve">
    <value>Byref qualifier must be the last one of a type.</value>
  </data>
  <data name="Argument_CannotCreateTypedReference" xml:space="preserve">
    <value>Cannot use function evaluation to create a TypedReference object.</value>
  </data>
  <data name="Argument_CannotSetParentToInterface" xml:space="preserve">
    <value>Cannot set parent to an interface.</value>
  </data>
  <data name="Argument_CodepageNotSupported" xml:space="preserve">
    <value>{0} is not a supported code page.</value>
  </data>
  <data name="Argument_CompareOptionOrdinal" xml:space="preserve">
    <value>CompareOption.Ordinal cannot be used with other options.</value>
  </data>
  <data name="Argument_ConflictingDateTimeRoundtripStyles" xml:space="preserve">
    <value>The DateTimeStyles value RoundtripKind cannot be used with the values AssumeLocal, AssumeUniversal or AdjustToUniversal.</value>
  </data>
  <data name="Argument_ConflictingDateTimeStyles" xml:space="preserve">
    <value>The DateTimeStyles values AssumeLocal and AssumeUniversal cannot be used together.</value>
  </data>
  <data name="Argument_ConstantDoesntMatch" xml:space="preserve">
    <value>Constant does not match the defined type.</value>
  </data>
  <data name="Argument_ConstantNotSupported" xml:space="preserve">
    <value>{0} is not a supported constant type.</value>
  </data>
  <data name="Argument_ConstantNull" xml:space="preserve">
    <value>Null is not a valid constant value for this type.</value>
  </data>
  <data name="Argument_ConstructorNeedGenericDeclaringType" xml:space="preserve">
    <value>The specified constructor must be declared on a generic type definition.</value>
  </data>
  <data name="Argument_ConversionOverflow" xml:space="preserve">
    <value>Conversion buffer overflow.</value>
  </data>
  <data name="Argument_ConvertMismatch" xml:space="preserve">
    <value>The conversion could not be completed because the supplied DateTime did not have the Kind property set correctly.  For example, when the Kind property is DateTimeKind.Local, the source time zone must be TimeZoneInfo.Local.</value>
  </data>
  <data name="Argument_CORDBBadMethod" xml:space="preserve">
    <value>Cannot find the method on the object instance.</value>
  </data>
  <data name="Argument_CORDBBadVarArgCallConv" xml:space="preserve">
    <value>Cannot evaluate a VarArgs function.</value>
  </data>
  <data name="Argument_CultureIetfNotSupported" xml:space="preserve">
    <value>Culture IETF Name {0} is not a recognized IETF name.</value>
  </data>
  <data name="Argument_CultureInvalidIdentifier" xml:space="preserve">
    <value>{0} is an invalid culture identifier.</value>
  </data>
  <data name="Argument_CultureIsNeutral" xml:space="preserve">
    <value>Culture ID {0} (0x{0:X4}) is a neutral culture; a region cannot be created from it.</value>
  </data>
  <data name="Argument_CultureNotSupported" xml:space="preserve">
    <value>Culture is not supported.</value>
  </data>
  <data name="Argument_CultureNotSupportedInInvariantMode" xml:space="preserve">
    <value>Only the invariant culture is supported in globalization-invariant mode. See https://aka.ms/GlobalizationInvariantMode for more information.</value>
  </data>
  <data name="Argument_CustomAssemblyLoadContextRequestedNameMismatch" xml:space="preserve">
    <value>Resolved assembly's simple name should be the same as of the requested assembly.</value>
  </data>
  <data name="Argument_CustomCultureCannotBePassedByNumber" xml:space="preserve">
    <value>Customized cultures cannot be passed by LCID, only by name.</value>
  </data>
  <data name="Argument_CustomModifierLengthInvalidLength" xml:space="preserve">
    <value>Custom modifiers length '{0}' does not match the size of the arguments.</value>
  </data>
  <data name="Argument_DateTimeBadBinaryData" xml:space="preserve">
    <value>The binary data must result in a DateTime with ticks between DateTime.MinValue.Ticks and DateTime.MaxValue.Ticks.</value>
  </data>
  <data name="Argument_DateTimeHasTicks" xml:space="preserve">
    <value>The supplied DateTime must have the Year, Month, and Day properties set to 1.  The time cannot be specified more precisely than whole milliseconds.</value>
  </data>
  <data name="Argument_DateTimeHasTimeOfDay" xml:space="preserve">
    <value>The supplied DateTime includes a TimeOfDay setting.   This is not supported.</value>
  </data>
  <data name="Argument_DateTimeIsInvalid" xml:space="preserve">
    <value>The supplied DateTime represents an invalid time.  For example, when the clock is adjusted forward, any time in the period that is skipped is invalid.</value>
  </data>
  <data name="Argument_DateTimeIsNotAmbiguous" xml:space="preserve">
    <value>The supplied DateTime is not in an ambiguous time range.</value>
  </data>
  <data name="Argument_DateTimeKindMustBeUnspecified" xml:space="preserve">
    <value>The supplied DateTime must have the Kind property set to DateTimeKind.Unspecified.</value>
  </data>
  <data name="Argument_DateTimeKindMustBeUnspecifiedOrUtc" xml:space="preserve">
    <value>The supplied DateTime must have the Kind property set to DateTimeKind.Unspecified or DateTimeKind.Utc.</value>
  </data>
  <data name="Argument_DateTimeOffsetInvalidDateTimeStyles" xml:space="preserve">
    <value>The DateTimeStyles value 'NoCurrentDateDefault' is not allowed when parsing DateTimeOffset.</value>
  </data>
  <data name="Argument_DateTimeOffsetIsNotAmbiguous" xml:space="preserve">
    <value>The supplied DateTimeOffset is not in an ambiguous time range.</value>
  </data>
  <data name="Argument_DestinationTooShort" xml:space="preserve">
    <value>Destination is too short.</value>
  </data>
  <data name="Argument_DuplicateTypeName" xml:space="preserve">
    <value>Duplicate type name within an assembly.</value>
  </data>
  <data name="Argument_EmitWriteLineType" xml:space="preserve">
    <value>EmitWriteLine does not support this field or local type.</value>
  </data>
  <data name="Argument_EmptyFileName" xml:space="preserve">
    <value>Empty file name is not legal.</value>
  </data>
  <data name="Argument_EmptyName" xml:space="preserve">
    <value>Empty name is not legal.</value>
  </data>
  <data name="Argument_EmptyWaithandleArray" xml:space="preserve">
    <value>Waithandle array may not be empty.</value>
  </data>
  <data name="Argument_EncoderFallbackNotEmpty" xml:space="preserve">
    <value>Must complete Convert() operation or call Encoder.Reset() before calling GetBytes() or GetByteCount(). Encoder '{0}' fallback '{1}'.</value>
  </data>
  <data name="Argument_EncodingConversionOverflowBytes" xml:space="preserve">
    <value>The output byte buffer is too small to contain the encoded data, encoding codepage '{0}' and fallback '{1}'.</value>
  </data>
  <data name="Argument_EncodingConversionOverflowChars" xml:space="preserve">
    <value>The output char buffer is too small to contain the decoded characters, encoding codepage '{0}' and fallback '{1}'.</value>
  </data>
  <data name="Argument_EncodingNotSupported" xml:space="preserve">
    <value>'{0}' is not a supported encoding name. For information on defining a custom encoding, see the documentation for the Encoding.RegisterProvider method.</value>
  </data>
  <data name="Argument_EnumTypeDoesNotMatch" xml:space="preserve">
    <value>The argument type, '{0}', is not the same as the enum type '{1}'.</value>
  </data>
  <data name="Argument_FallbackBufferNotEmpty" xml:space="preserve">
    <value>Cannot change fallback when buffer is not empty. Previous Convert() call left data in the fallback buffer.</value>
  </data>
  <data name="Argument_FieldDeclaringTypeGeneric" xml:space="preserve">
    <value>Cannot resolve field {0} because the declaring type of the field handle {1} is generic. Explicitly provide the declaring type to GetFieldFromHandle.</value>
  </data>
  <data name="Argument_FieldDoesNotBelongToConstructorClass" xml:space="preserve">
    <value>Field '{0}' does not belong to the same class as the constructor.</value>
  </data>
  <data name="Argument_FieldDoesNotHaveAValidType" xml:space="preserve">
    <value>Field '{0}' does not have a valid type.</value>
  </data>
  <data name="Argument_FieldDoesNotHaveAValidValue" xml:space="preserve">
    <value>Field '{0}' does not have a valid value.</value>
  </data>
  <data name="Argument_FieldPropertyEventAndTypeHandleIncompatibility" xml:space="preserve">
    <value>The field, property or event handle and the type handle are incompatible.</value>
  </data>
  <data name="Argument_FieldNeedGenericDeclaringType" xml:space="preserve">
    <value>The specified field must be declared on a generic type definition.</value>
  </data>
  <data name="Argument_GenConstraintViolation" xml:space="preserve">
    <value>GenericArguments[{0}], '{1}', on '{2}' violates the constraint of type '{3}'.</value>
  </data>
  <data name="Argument_GenTypeConstraintsNotEqual" xml:space="preserve">
    <value>Generic type constraints do not match.</value>
  </data>
  <data name="Argument_GenMethodConstraintsNotEqual" xml:space="preserve">
    <value>Generic method constraints do not match.</value>
  </data>
  <data name="Argument_GenericArgsCount" xml:space="preserve">
    <value>The number of generic arguments provided doesn't equal the arity of the generic type definition.</value>
  </data>
  <data name="Argument_GenericArgumentCannotBeByrefOrPointerType" xml:space="preserve">
    <value>Generic argument can't be a byref or pointer type.</value>
  </data>
  <data name="Argument_GenericsInvalid" xml:space="preserve">
    <value>Generic types are not valid.</value>
  </data>
  <data name="Argument_GenericParsingError" xml:space="preserve">
    <value>Error parsing generic params spec.</value>
  </data>
  <data name="Argument_OpenGenericTypeNotPermitted" xml:space="preserve">
    <value>Open generic type not permitted.</value>
  </data>
  <data name="Argument_GlobalMembersMustBeStatic" xml:space="preserve">
    <value>Global members must be static.</value>
  </data>
  <data name="Argument_HasToBeArrayClass" xml:space="preserve">
    <value>Must be an array type.</value>
  </data>
  <data name="Argument_IdnBadBidi" xml:space="preserve">
    <value>Left to right characters may not be mixed with right to left characters in IDN labels.</value>
  </data>
  <data name="Argument_IdnBadLabelSize" xml:space="preserve">
    <value>IDN labels must be between 1 and 63 characters long.</value>
  </data>
  <data name="Argument_IdnBadNameSize" xml:space="preserve">
    <value>IDN names must be between 1 and {0} characters long.</value>
  </data>
  <data name="Argument_IdnBadPunycode" xml:space="preserve">
    <value>Invalid IDN encoded string.</value>
  </data>
  <data name="Argument_IdnBadStd3" xml:space="preserve">
    <value>Label contains character '{0}' not allowed with UseStd3AsciiRules</value>
  </data>
  <data name="Argument_IdnIllegalName" xml:space="preserve">
    <value>Decoded string is not a valid IDN name.</value>
  </data>
  <data name="Argument_IllegalEnvVarName" xml:space="preserve">
    <value>Environment variable name cannot contain equal character.</value>
  </data>
  <data name="Argument_IllegalName" xml:space="preserve">
    <value>Illegal name.</value>
  </data>
  <data name="Argument_ImplementIComparable" xml:space="preserve">
    <value>At least one object must implement IComparable.</value>
  </data>
  <data name="Argument_IndexOutOfArrayBounds" xml:space="preserve">
    <value>The specified index is out of bounds of the specified array.</value>
  </data>
  <data name="Argument_InterfaceMap" xml:space="preserve">
    <value>'this' type cannot be an interface itself.</value>
  </data>
  <data name="Argument_InvalidAppendMode" xml:space="preserve">
    <value>Append access can be requested only in write-only mode.</value>
  </data>
  <data name="Argument_InvalidPreallocateAccess" xml:space="preserve">
    <value>Preallocation size can be requested only in write mode.</value>
  </data>
  <data name="Argument_InvalidPreallocateMode" xml:space="preserve">
    <value>Preallocation size can be requested only for new files.</value>
  </data>
  <data name="Argument_InvalidUnixCreateMode" xml:space="preserve">
    <value>UnixCreateMode can be requested only for modes that can create new files.</value>
  </data>
  <data name="Argument_InvalidArgumentForComparison" xml:space="preserve">
    <value>Type of argument is not compatible with the generic comparer.</value>
  </data>
  <data name="Argument_InvalidArrayLength" xml:space="preserve">
    <value>Length of the array must be {0}.</value>
  </data>
  <data name="Argument_MultiDimensionalArrayCannotBeBound" xml:space="preserve">
    <value>Invalid array spec, multi-dimensional array cannot be bound.</value>
  </data>
  <data name="Argument_IncompatibleArrayType" xml:space="preserve">
    <value>Target array type is not compatible with the type of items in the collection.</value>
  </data>
  <data name="Argument_InvalidArrayType" xml:space="preserve">
    <value>Invalid array/generic spec.</value>
  </data>
  <data name="InvalidAssemblyName" xml:space="preserve">
    <value>The given assembly name was invalid.</value>
  </data>
  <data name="Argument_InvalidCalendar" xml:space="preserve">
    <value>Not a valid calendar for the given culture.</value>
  </data>
  <data name="Argument_InvalidCharInArraySpecification" xml:space="preserve">
    <value>"Invalid character in array spec: '{0}'.</value>
  </data>
  <data name="Argument_InvalidCharSequence" xml:space="preserve">
    <value>Invalid Unicode code point found at index {0}.</value>
  </data>
  <data name="Argument_InvalidCharSequenceNoIndex" xml:space="preserve">
    <value>String contains invalid Unicode code points.</value>
  </data>
  <data name="Argument_InvalidCodePageBytesIndex" xml:space="preserve">
    <value>Unable to translate bytes {0} at index {1} from specified code page to Unicode.</value>
  </data>
  <data name="Argument_InvalidCodePageConversionIndex" xml:space="preserve">
    <value>Unable to translate Unicode character \\u{0:X4} at index {1} to specified code page.</value>
  </data>
  <data name="Argument_InvalidConstructorDeclaringType" xml:space="preserve">
    <value>The specified constructor must be declared on the generic type definition of the specified type.</value>
  </data>
  <data name="Argument_InvalidConstructorInfo" xml:space="preserve">
    <value>The ConstructorInfo object is not valid.</value>
  </data>
  <data name="Argument_InvalidCultureName" xml:space="preserve">
    <value>Culture name '{0}' is not supported.</value>
  </data>
  <data name="Argument_InvalidPredefinedCultureName" xml:space="preserve">
    <value>Culture name '{0}' is not a predefined culture.</value>
  </data>
  <data name="Argument_InvalidDateTimeKind" xml:space="preserve">
    <value>Invalid DateTimeKind value.</value>
  </data>
  <data name="Argument_InvalidDateTimeStyles" xml:space="preserve">
    <value>An undefined DateTimeStyles value is being used.</value>
  </data>
  <data name="Argument_InvalidDateStyles" xml:space="preserve">
    <value>The only allowed values for the styles are AllowWhiteSpaces, AllowTrailingWhite, AllowLeadingWhite, and AllowInnerWhite.</value>
    <comment>{Locked="AllowWhiteSpaces, AllowTrailingWhite, AllowLeadingWhite, and AllowInnerWhite"}</comment>
  </data>
  <data name="Argument_InvalidDigitSubstitution" xml:space="preserve">
    <value>The DigitSubstitution property must be of a valid member of the DigitShapes enumeration. Valid entries include Context, NativeNational or None.</value>
  </data>
  <data name="Argument_InvalidElementName" xml:space="preserve">
    <value>Invalid element name '{0}'.</value>
  </data>
  <data name="Argument_InvalidElementTag" xml:space="preserve">
    <value>Invalid element tag '{0}'.</value>
  </data>
  <data name="Argument_InvalidElementText" xml:space="preserve">
    <value>Invalid element text '{0}'.</value>
  </data>
  <data name="Argument_InvalidElementValue" xml:space="preserve">
    <value>Invalid element value '{0}'.</value>
  </data>
  <data name="Argument_InvalidEnum" xml:space="preserve">
    <value>The Enum type should contain one and only one instance field.</value>
  </data>
  <data name="Argument_InvalidEnumValue" xml:space="preserve">
    <value>The value '{0}' is not valid for this usage of the type {1}.</value>
  </data>
  <data name="Argument_InvalidFieldDeclaringType" xml:space="preserve">
    <value>The specified field must be declared on the generic type definition of the specified type.</value>
  </data>
  <data name="Argument_InvalidFileModeAndAccessCombo" xml:space="preserve">
    <value>Combining FileMode: {0} with FileAccess: {1} is invalid.</value>
  </data>
  <data name="Argument_InvalidFlag" xml:space="preserve">
    <value>Value of flags is invalid.</value>
  </data>
  <data name="Argument_InvalidGenericArg" xml:space="preserve">
    <value>The generic type parameter was not valid</value>
  </data>
  <data name="Argument_InvalidGenericArgumentsSeparator" xml:space="preserve">
    <value>Invalid generic arguments separator '{0}'</value>
  </data>
  <data name="Argument_InvalidGenericInstArray" xml:space="preserve">
    <value>Generic arguments must be provided for each generic parameter and each generic argument must be a RuntimeType.</value>
  </data>
  <data name="Argument_InvalidGroupSize" xml:space="preserve">
    <value>Every element in the value array should be between one and nine, except for the last element, which can be zero.</value>
  </data>
  <data name="Argument_InvalidHandle" xml:space="preserve">
    <value>The handle is invalid.</value>
  </data>
  <data name="Argument_InvalidHighSurrogate" xml:space="preserve">
    <value>Found a high surrogate char without a following low surrogate at index: {0}. The input may not be in this encoding, or may not contain valid Unicode (UTF-16) characters.</value>
  </data>
  <data name="Argument_InvalidId" xml:space="preserve">
    <value>The specified ID parameter '{0}' is not supported.</value>
  </data>
  <data name="Argument_InvalidKindOfTypeForCA" xml:space="preserve">
    <value>This type cannot be represented as a custom attribute.</value>
  </data>
  <data name="Argument_InvalidLabel" xml:space="preserve">
    <value>Invalid Label.</value>
  </data>
  <data name="Argument_InvalidLowSurrogate" xml:space="preserve">
    <value>Found a low surrogate char without a preceding high surrogate at index: {0}. The input may not be in this encoding, or may not contain valid Unicode (UTF-16) characters.</value>
  </data>
  <data name="Argument_InvalidMemberForNamedArgument" xml:space="preserve">
    <value>The member must be either a field or a property.</value>
  </data>
  <data name="Argument_InvalidMethodDeclaringType" xml:space="preserve">
    <value>The specified method must be declared on the generic type definition of the specified type.</value>
  </data>
  <data name="Argument_InvalidName" xml:space="preserve">
    <value>Invalid name.</value>
  </data>
  <data name="Argument_InvalidNativeDigitCount" xml:space="preserve">
    <value>The NativeDigits array must contain exactly ten members.</value>
  </data>
  <data name="Argument_InvalidNativeDigitValue" xml:space="preserve">
    <value>Each member of the NativeDigits array must be a single text element (one or more UTF-16 code points) with a Unicode Nd (Number, Decimal Digit) property indicating it is a digit.</value>
  </data>
  <data name="Argument_InvalidNeutralRegionName" xml:space="preserve">
    <value>The region name {0} should not correspond to neutral culture; a specific culture name is required.</value>
  </data>
  <data name="Argument_InvalidNormalizationForm" xml:space="preserve">
    <value>Invalid or unsupported normalization form.</value>
  </data>
  <data name="Argument_InvalidNumberStyles" xml:space="preserve">
    <value>An undefined NumberStyles value is being used.</value>
  </data>
  <data name="Argument_InvalidOffLen" xml:space="preserve">
    <value>Offset and length were out of bounds for the array or count is greater than the number of elements from index to the end of the source collection.</value>
  </data>
  <data name="Argument_InvalidOpCodeOnDynamicMethod" xml:space="preserve">
    <value>Ldtoken, Ldftn and Ldvirtftn OpCodes cannot target DynamicMethods.</value>
  </data>
  <data name="Argument_InvalidParameterInfo" xml:space="preserve">
    <value>The ParameterInfo object is not valid.</value>
  </data>
  <data name="Argument_InvalidParamInfo" xml:space="preserve">
    <value>Invalid type for ParameterInfo member in Attribute class.</value>
  </data>
  <data name="Argument_NullCharInPath" xml:space="preserve">
    <value>Null character in path.</value>
  </data>
  <data name="Argument_InvalidResourceCultureName" xml:space="preserve">
    <value>The given culture name '{0}' cannot be used to locate a resource file. Resource filenames must consist of only letters, numbers, hyphens or underscores.</value>
  </data>
  <data name="Argument_InvalidSafeBufferOffLen" xml:space="preserve">
    <value>Offset and length were greater than the size of the SafeBuffer.</value>
  </data>
  <data name="Argument_InvalidSeekOrigin" xml:space="preserve">
    <value>Invalid seek origin.</value>
  </data>
  <data name="Argument_InvalidSerializedString" xml:space="preserve">
    <value>The specified serialized string '{0}' is not supported.</value>
  </data>
  <data name="Argument_InvalidStartupHookSignature" xml:space="preserve">
    <value>The signature of the startup hook '{0}' in assembly '{1}' was invalid. It must be 'public static void Initialize()'.</value>
  </data>
  <data name="Argument_InvalidTimeSpanStyles" xml:space="preserve">
    <value>An undefined TimeSpanStyles value is being used.</value>
  </data>
  <data name="Argument_InvalidToken" xml:space="preserve">
    <value>Token {0:x} is not valid in the scope of module {1}.</value>
  </data>
  <data name="Argument_InvalidTypeForCA" xml:space="preserve">
    <value>Cannot build type parameter for custom attribute with a type that does not support the AssemblyQualifiedName property. The type instance supplied was of type '{0}'.</value>
  </data>
  <data name="Argument_InvalidTypeForDynamicMethod" xml:space="preserve">
    <value>Invalid type owner for DynamicMethod.</value>
  </data>
  <data name="Argument_InvalidTypeName" xml:space="preserve">
    <value>The name of the type is invalid.</value>
  </data>
  <data name="Argument_InvalidTypeWithPointersNotSupported" xml:space="preserve">
    <value>Cannot use type '{0}'. Only value types without pointers or references are supported.</value>
  </data>
  <data name="Argument_InvalidUnity" xml:space="preserve">
    <value>Type '{0}' is not deserializable.</value>
  </data>
  <data name="Argument_InvalidValue" xml:space="preserve">
    <value>Value was invalid.</value>
  </data>
  <data name="Argument_LargeInteger" xml:space="preserve">
    <value>Integer or token was too large to be encoded.</value>
  </data>
  <data name="Argument_LabelUnmarked" xml:space="preserve">
    <value>Label #{0} is not marked in method '{1}'.</value>
  </data>
  <data name="Argument_LongEnvVarValue" xml:space="preserve">
    <value>Environment variable name or value is too long.</value>
  </data>
  <data name="Argument_MethodBodyMustBelongToType" xml:space="preserve">
    <value>Method body must belong to this type.</value>
  </data>
  <data name="Argument_MethodDeclaringTypeGeneric" xml:space="preserve">
    <value>Cannot resolve method {0} because the declaring type of the method handle {1} is generic. Explicitly provide the declaring type to GetMethodFromHandle.</value>
  </data>
  <data name="Argument_MethodDeclaringTypeGenericLcg" xml:space="preserve">
    <value>Method '{0}' has a generic declaring type '{1}'. Explicitly provide the declaring type to GetTokenFor.</value>
  </data>
  <data name="Argument_MethodNeedGenericDeclaringType" xml:space="preserve">
    <value>The specified method cannot be dynamic or global and must be declared on a generic type definition.</value>
  </data>
  <data name="Argument_MinMaxValue" xml:space="preserve">
    <value>'{0}' cannot be greater than {1}.</value>
  </data>
  <data name="Argument_MismatchedArrays" xml:space="preserve">
    <value>Two arrays, {0} and {1}, must be of  the same size.</value>
  </data>
  <data name="Argument_MustBeFalse" xml:space="preserve">
    <value>Argument must be initialized to false</value>
  </data>
  <data name="Argument_MustBeRuntimeAssembly" xml:space="preserve">
    <value>Assembly must be a runtime Assembly object.</value>
  </data>
  <data name="Argument_MustBeRuntimeFieldInfo" xml:space="preserve">
    <value>FieldInfo must be a runtime FieldInfo object.</value>
  </data>
  <data name="Argument_MustBeRuntimeConstructorInfo" xml:space="preserve">
    <value>ConstructorInfo must be a runtime ConstructorInfo object.</value>
  </data>
  <data name="Argument_MustBeRuntimeMethodInfo" xml:space="preserve">
    <value>MethodInfo must be a runtime MethodInfo object.</value>
  </data>
  <data name="Argument_MustBeRuntimeMethod" xml:space="preserve">
    <value>Method must be a runtime MethodInfo, ConstructorInfo or DynamicMethod object.</value>
  </data>
  <data name="Argument_MustBeRuntimeType" xml:space="preserve">
    <value>Type must be a runtime Type object.</value>
  </data>
  <data name="Argument_MustBeTypeBuilder" xml:space="preserve">
    <value>'type' must be or must contain a TypeBuilder as a generic argument.</value>
  </data>
  <data name="Argument_MustHaveAttributeBaseClass" xml:space="preserve">
    <value>Type passed in must be derived from System.Attribute or System.Attribute itself.</value>
  </data>
  <data name="Argument_MustHaveLayoutOrBeBlittable" xml:space="preserve">
    <value>The specified structure must be blittable or have layout information.</value>
  </data>
  <data name="Argument_NativeOverlappedAlreadyFree" xml:space="preserve">
    <value>'overlapped' has already been freed.</value>
  </data>
  <data name="Argument_NativeOverlappedWrongBoundHandle" xml:space="preserve">
    <value>'overlapped' was not allocated by this ThreadPoolBoundHandle instance.</value>
  </data>
  <data name="Argument_NeedGenericMethodDefinition" xml:space="preserve">
    <value>Method must represent a generic method definition on a generic type definition.</value>
  </data>
  <data name="Argument_NeedNonGenericObject" xml:space="preserve">
    <value>The specified object must not be an instance of a generic type.</value>
  </data>
  <data name="Argument_NeedNonGenericType" xml:space="preserve">
    <value>The specified Type must not be a generic type.</value>
  </data>
  <data name="Argument_NeedStructWithNoRefs" xml:space="preserve">
    <value>The specified Type must be a struct containing no references.</value>
  </data>
  <data name="Argument_NegativeFieldOffsetNotPermitted" xml:space="preserve">
    <value>Negative field offset is not allowed.</value>
  </data>
  <data name="Argument_NeverValidGenericArgument" xml:space="preserve">
    <value>The type '{0}' may not be used as a type argument.</value>
  </data>
  <data name="Argument_NoEra" xml:space="preserve">
    <value>No Era was supplied.</value>
  </data>
  <data name="Argument_NoRegionInvariantCulture" xml:space="preserve">
    <value>There is no region associated with the Invariant Culture (Culture ID: 0x7F).</value>
  </data>
  <data name="Argument_NotAWritableProperty" xml:space="preserve">
    <value>Not a writable property.</value>
  </data>
  <data name="Argument_NotEnoughBytesToRead" xml:space="preserve">
    <value>There are not enough bytes remaining in the accessor to read at this position.</value>
  </data>
  <data name="Argument_NotEnoughBytesToWrite" xml:space="preserve">
    <value>There are not enough bytes remaining in the accessor to write at this position.</value>
  </data>
  <data name="Argument_NotEnoughGenArguments" xml:space="preserve">
    <value>The type or method has {1} generic parameter(s), but {0} generic argument(s) were provided. A generic argument must be provided for each generic parameter.</value>
  </data>
  <data name="Argument_NotExceptionType" xml:space="preserve">
    <value>Does not extend Exception.</value>
  </data>
  <data name="Argument_NotInExceptionBlock" xml:space="preserve">
    <value>Not currently in an exception block.</value>
  </data>
  <data name="Argument_NotMethodCallOpcode" xml:space="preserve">
    <value>The specified opcode cannot be passed to EmitCall.</value>
  </data>
  <data name="Argument_NoUninitializedStrings" xml:space="preserve">
    <value>Uninitialized Strings cannot be created.</value>
  </data>
  <data name="Argument_ObjNotComObject" xml:space="preserve">
    <value>The object's type must be __ComObject or derived from __ComObject.</value>
  </data>
  <data name="Argument_OffsetAndCapacityOutOfBounds" xml:space="preserve">
    <value>Offset and capacity were greater than the size of the view.</value>
  </data>
  <data name="Argument_OffsetLocalMismatch" xml:space="preserve">
    <value>The UTC Offset of the local dateTime parameter does not match the offset argument.</value>
  </data>
  <data name="Argument_OffsetOfFieldNotFound" xml:space="preserve">
    <value>Field passed in is not a marshaled member of the type '{0}'.</value>
  </data>
  <data name="Argument_OffsetOutOfRange" xml:space="preserve">
    <value>Offset must be within plus or minus 14 hours.</value>
  </data>
  <data name="Argument_OffsetPrecision" xml:space="preserve">
    <value>Offset must be specified in whole minutes.</value>
  </data>
  <data name="Argument_OffsetUtcMismatch" xml:space="preserve">
    <value>The UTC Offset for Utc DateTime instances must be 0.</value>
  </data>
  <data name="Argument_OneOfCulturesNotSupported" xml:space="preserve">
    <value>Culture name {0} or {1} is not supported.</value>
  </data>
  <data name="Argument_OnlyMscorlib" xml:space="preserve">
    <value>Only mscorlib's assembly is valid.</value>
  </data>
  <data name="Argument_OutOfOrderDateTimes" xml:space="preserve">
    <value>The DateStart property must come before the DateEnd property.</value>
  </data>
  <data name="Argument_PathEmpty" xml:space="preserve">
    <value>Path cannot be the empty string or all whitespace.</value>
  </data>
  <data name="Argument_ParameterHasUnmatchedArgumentValue" xml:space="preserve">
    <value>Value of argument {0} does not match parameter type: {1} -&gt; {2}.</value>
  </data>
  <data name="Argument_ParameterInvalidType" xml:space="preserve">
    <value>Parameter {0} does not have a valid type.</value>
  </data>
  <data name="Argument_ParameterInvalidValue" xml:space="preserve">
    <value>Parameter {0} is not a valid value.</value>
  </data>
  <data name="Argument_TypeParseError" xml:space="preserve">
    <value>Could not parse the type name.</value>
  </data>
  <data name="Argument_PreAllocatedAlreadyAllocated" xml:space="preserve">
    <value>'preAllocated' is already in use.</value>
  </data>
  <data name="Argument_RecursiveFallback" xml:space="preserve">
    <value>Recursive fallback not allowed for character \\u{0:X4}.</value>
  </data>
  <data name="Argument_RecursiveFallbackBytes" xml:space="preserve">
    <value>Recursive fallback not allowed for bytes {0}.</value>
  </data>
  <data name="Argument_RedefinedLabel" xml:space="preserve">
    <value>Label defined multiple times.</value>
  </data>
  <data name="Argument_ResolveField" xml:space="preserve">
    <value>Token {0:x} is not a valid FieldInfo token in the scope of module {1}.</value>
  </data>
  <data name="Argument_ResolveFieldHandle" xml:space="preserve">
    <value>Type handle '{0}' and field handle with declaring type '{1}' are incompatible. Get RuntimeFieldHandle and declaring RuntimeTypeHandle off the same FieldInfo.</value>
  </data>
  <data name="Argument_ResolveMember" xml:space="preserve">
    <value>Token {0:x} is not a valid MemberInfo token in the scope of module {1}.</value>
  </data>
  <data name="Argument_ResolveMethod" xml:space="preserve">
    <value>Token {0:x} is not a valid MethodBase token in the scope of module {1}.</value>
  </data>
  <data name="Argument_ResolveMethodHandle" xml:space="preserve">
    <value>Type handle '{0}' and method handle with declaring type '{1}' are incompatible. Get RuntimeMethodHandle and declaring RuntimeTypeHandle off the same MethodBase.</value>
  </data>
  <data name="Argument_ResolveModuleType" xml:space="preserve">
    <value>Token {0} resolves to the special module type representing this module.</value>
  </data>
  <data name="Argument_ResolveString" xml:space="preserve">
    <value>Token {0:x} is not a valid string token in the scope of module {1}.</value>
  </data>
  <data name="Argument_ResolveType" xml:space="preserve">
    <value>Token {0:x} is not a valid Type token in the scope of module {1}.</value>
  </data>
  <data name="Argument_ResultCalendarRange" xml:space="preserve">
    <value>The result is out of the supported range for this calendar. The result should be between {0} (Gregorian date) and {1} (Gregorian date), inclusive.</value>
  </data>
  <data name="Argument_SemaphoreInitialMaximum" xml:space="preserve">
    <value>The initial count for the semaphore must be greater than or equal to zero and less than the maximum count.</value>
  </data>
  <data name="Argument_ShouldNotSpecifyExceptionType" xml:space="preserve">
    <value>Should not specify exception type for catch clause for filter block.</value>
  </data>
  <data name="Argument_ShouldOnlySetVisibilityFlags" xml:space="preserve">
    <value>Should only set visibility flags when creating EnumBuilder.</value>
  </data>
  <data name="Argument_SigIsFinalized" xml:space="preserve">
    <value>Completed signature cannot be modified.</value>
  </data>
  <data name="Argument_StreamNotReadable" xml:space="preserve">
    <value>Stream was not readable.</value>
  </data>
  <data name="Argument_StreamNotWritable" xml:space="preserve">
    <value>Stream was not writable.</value>
  </data>
  <data name="Argument_StringFirstCharIsZero" xml:space="preserve">
    <value>The first char in the string is the null character.</value>
  </data>
  <data name="Argument_StructMustNotBeValueClass" xml:space="preserve">
    <value>The structure must not be a value class.</value>
  </data>
  <data name="Argument_TimeSpanHasSeconds" xml:space="preserve">
    <value>The TimeSpan parameter cannot be specified more precisely than whole minutes.</value>
  </data>
  <data name="Argument_TimeZoneInfoBadTZif" xml:space="preserve">
    <value>The tzfile does not begin with the magic characters 'TZif'.  Please verify that the file is not corrupt.</value>
  </data>
  <data name="Argument_TimeZoneInfoInvalidTZif" xml:space="preserve">
    <value>The TZif data structure is corrupt.</value>
  </data>
  <data name="Argument_ToExclusiveLessThanFromExclusive" xml:space="preserve">
    <value>fromInclusive must be less than or equal to toExclusive.</value>
  </data>
  <data name="Argument_TooManyFinallyClause" xml:space="preserve">
    <value>Exception blocks may have at most one finally clause.</value>
  </data>
  <data name="Argument_TransitionTimesAreIdentical" xml:space="preserve">
    <value>The DaylightTransitionStart property must not equal the DaylightTransitionEnd property.</value>
  </data>
  <data name="Argument_TypedReferenceInvalidField" xml:space="preserve">
    <value>Field '{0}' in TypedReferences cannot be static.</value>
  </data>
  <data name="Argument_TypeMustBeVisibleFromCom" xml:space="preserve">
    <value>The specified type must be visible from COM.</value>
  </data>
  <data name="Argument_TypeMustNotBeComImport" xml:space="preserve">
    <value>The type must not be imported from COM.</value>
  </data>
  <data name="Argument_TypeNameTooLong" xml:space="preserve">
    <value>Type name was too long. The fully qualified type name must be less than 1,024 characters.</value>
  </data>
  <data name="Argument_TypeNotComObject" xml:space="preserve">
    <value>The type must be __ComObject or be derived from __ComObject.</value>
  </data>
  <data name="Argument_UnclosedAssemblyQualifiedTypeName" xml:space="preserve">
    <value>Unclosed assembly-qualified type name at '{0}'.</value>
  </data>
  <data name="Argument_UnclosedExceptionBlock" xml:space="preserve">
    <value>The IL Generator cannot be used while there are unclosed exceptions.</value>
  </data>
  <data name="Argument_UnknownUnmanagedCallConv" xml:space="preserve">
    <value>Unknown unmanaged calling convention for function signature.</value>
  </data>
  <data name="Argument_UnmanagedMemAccessorWrapAround" xml:space="preserve">
    <value>The UnmanagedMemoryAccessor capacity and offset would wrap around the high end of the address space.</value>
  </data>
  <data name="Argument_UnmanagedTypeOnlyValidOnFields" xml:space="preserve">
    <value>Specified unmanaged type is only valid on fields.</value>
  </data>
  <data name="Argument_UnmatchedFieldValueAndType" xml:space="preserve">
    <value>Value of field '{0}' does not match field type '{1}'.</value>
  </data>
  <data name="Argument_UnmatchedMethodForLocal" xml:space="preserve">
    <value>Local passed in does not belong to this ILGenerator.</value>
  </data>
  <data name="Argument_UnmatchedSquareBracketWhileParsingGenericArgAssemblyName" xml:space="preserve">
    <value>Unmatched ']' while parsing generic argument assembly name.</value>
  </data>
  <data name="Argument_UnmatchingSymScope" xml:space="preserve">
    <value>Non-matching symbol scope.</value>
  </data>
  <data name="Argument_UTCOutOfRange" xml:space="preserve">
    <value>The UTC time represented when the offset is applied must be between year 0 and 10,000.</value>
  </data>
  <data name="Argument_WaitHandleNameTooLong" xml:space="preserve">
    <value>The length of the name exceeds the maximum limit.</value>
  </data>
  <data name="Argument_WrongSizeArrayInNativeStruct" xml:space="preserve">
    <value>Type could not be marshaled because the length of an embedded array instance does not match the declared length in the layout.</value>
  </data>
  <data name="ArgumentException_BadMethodImplBody" xml:space="preserve">
    <value>MethodOverride's body must be from this type.</value>
  </data>
  <data name="ArgumentException_BufferNotFromPool" xml:space="preserve">
    <value>The buffer is not associated with this pool and may not be returned to it.</value>
  </data>
  <data name="ArgumentException_OtherNotArrayOfCorrectLength" xml:space="preserve">
    <value>The object is not an array with the same number of elements as the array to compare it to.</value>
  </data>
  <data name="ArgumentException_NotIsomorphic" xml:space="preserve">
    <value>Object contains references.</value>
  </data>
  <data name="ArgumentException_TupleIncorrectType" xml:space="preserve">
    <value>Argument must be of type {0}.</value>
  </data>
  <data name="ArgumentException_TupleLastArgumentNotATuple" xml:space="preserve">
    <value>The last element of an eight element tuple must be a Tuple.</value>
  </data>
  <data name="ArgumentException_ValueTupleIncorrectType" xml:space="preserve">
    <value>Argument must be of type {0}.</value>
  </data>
  <data name="ArgumentException_ValueTupleLastArgumentNotAValueTuple" xml:space="preserve">
    <value>The last element of an eight element ValueTuple must be a ValueTuple.</value>
  </data>
  <data name="ArgumentNull_Array" xml:space="preserve">
    <value>Array cannot be null.</value>
  </data>
  <data name="ArgumentNull_ArrayElement" xml:space="preserve">
    <value>At least one element in the specified array was null.</value>
  </data>
  <data name="ArgumentNull_ArrayValue" xml:space="preserve">
    <value>Found a null value within an array.</value>
  </data>
  <data name="ArgumentNull_Assembly" xml:space="preserve">
    <value>Assembly cannot be null.</value>
  </data>
  <data name="ArgumentNull_AssemblyName" xml:space="preserve">
    <value>AssemblyName cannot be null.</value>
  </data>
  <data name="ArgumentNull_AssemblyNameName" xml:space="preserve">
    <value>AssemblyName.Name cannot be null or an empty string.</value>
  </data>
  <data name="ArgumentNull_Buffer" xml:space="preserve">
    <value>Buffer cannot be null.</value>
  </data>
  <data name="ArgumentNull_Child" xml:space="preserve">
    <value>Cannot have a null child.</value>
  </data>
  <data name="ArgumentNull_FileName" xml:space="preserve">
    <value>File name cannot be null.</value>
  </data>
  <data name="ArgumentNull_Generic" xml:space="preserve">
    <value>Value cannot be null.</value>
  </data>
  <data name="ArgumentNull_SafeHandle" xml:space="preserve">
    <value>SafeHandle cannot be null.</value>
  </data>
  <data name="ArgumentNull_String" xml:space="preserve">
    <value>String reference not set to an instance of a String.</value>
  </data>
  <data name="ArgumentNull_Type" xml:space="preserve">
    <value>Type cannot be null.</value>
  </data>
  <data name="ArgumentNull_TypedRefType" xml:space="preserve">
    <value>Type in TypedReference cannot be null.</value>
  </data>
  <data name="ArgumentOutOfRange_ActualValue" xml:space="preserve">
    <value>Actual value was {0}.</value>
  </data>
  <data name="ArgumentOutOfRange_AddressSpace" xml:space="preserve">
    <value>The number of bytes cannot exceed the virtual address space on a 32 bit machine.</value>
  </data>
  <data name="ArgumentOutOfRange_AddValue" xml:space="preserve">
    <value>Value to add was out of range.</value>
  </data>
  <data name="ArgumentOutOfRange_ArrayLB" xml:space="preserve">
    <value>Number was less than the array's lower bound in the first dimension.</value>
  </data>
  <data name="ArgumentOutOfRange_ArrayLBAndLength" xml:space="preserve">
    <value>Higher indices will exceed Int32.MaxValue because of large lower bound and/or length.</value>
  </data>
  <data name="ArgumentOutOfRange_BadHourMinuteSecond" xml:space="preserve">
    <value>Hour, Minute, and Second parameters describe an un-representable DateTime.</value>
  </data>
  <data name="ArgumentOutOfRange_BadYearMonthDay" xml:space="preserve">
    <value>Year, Month, and Day parameters describe an un-representable DateTime.</value>
  </data>
  <data name="ArgumentOutOfRange_BiggerThanCollection" xml:space="preserve">
    <value>Larger than collection size.</value>
  </data>
  <data name="ArgumentOutOfRange_Bounds_Lower_Upper" xml:space="preserve">
    <value>Argument must be between {0} and {1}.</value>
  </data>
  <data name="ArgumentOutOfRange_CalendarRange" xml:space="preserve">
    <value>Specified time is not supported in this calendar. It should be between {0} (Gregorian date) and {1} (Gregorian date), inclusive.</value>
  </data>
  <data name="ArgumentOutOfRange_Capacity" xml:space="preserve">
    <value>Capacity exceeds maximum capacity.</value>
  </data>
  <data name="ArgumentOutOfRange_Count" xml:space="preserve">
    <value>Count must be positive and count must refer to a location within the string/array/collection.</value>
  </data>
  <data name="ArgumentOutOfRange_DateArithmetic" xml:space="preserve">
    <value>The added or subtracted value results in an un-representable DateTime.</value>
  </data>
  <data name="ArgumentOutOfRange_DateTimeBadMonths" xml:space="preserve">
    <value>Months value must be between +/-120000.</value>
  </data>
  <data name="ArgumentOutOfRange_DateTimeBadTicks" xml:space="preserve">
    <value>Ticks must be between DateTime.MinValue.Ticks and DateTime.MaxValue.Ticks.</value>
  </data>
  <data name="ArgumentOutOfRange_TimeOnlyBadTicks" xml:space="preserve">
    <value>Ticks must be between 0 and and TimeOnly.MaxValue.Ticks.</value>
  </data>
  <data name="ArgumentOutOfRange_DateTimeBadYears" xml:space="preserve">
    <value>Years value must be between +/-10000.</value>
  </data>
  <data name="ArgumentOutOfRange_Day" xml:space="preserve">
    <value>Day must be between 1 and {0} for month {1}.</value>
  </data>
  <data name="ArgumentOutOfRange_DayOfWeek" xml:space="preserve">
    <value>The DayOfWeek enumeration must be in the range 0 through 6.</value>
  </data>
  <data name="ArgumentOutOfRange_DayParam" xml:space="preserve">
    <value>The Day parameter must be in the range 1 through 31.</value>
  </data>
  <data name="ArgumentOutOfRange_DecimalRound" xml:space="preserve">
    <value>Decimal can only round to between 0 and 28 digits of precision.</value>
  </data>
  <data name="ArgumentOutOfRange_DecimalScale" xml:space="preserve">
    <value>Decimal's scale value must be between 0 and 28, inclusive.</value>
  </data>
  <data name="ArgumentOutOfRange_EndIndexStartIndex" xml:space="preserve">
    <value>endIndex cannot be greater than startIndex.</value>
  </data>
  <data name="ArgumentOutOfRange_Enum" xml:space="preserve">
    <value>Enum value was out of legal range.</value>
  </data>
  <data name="ArgumentOutOfRange_Era" xml:space="preserve">
    <value>Time value was out of era range.</value>
  </data>
  <data name="ArgumentOutOfRange_FileLengthTooBig" xml:space="preserve">
    <value>Specified file length was too large for the file system.</value>
  </data>
  <data name="ArgumentOutOfRange_FileTimeInvalid" xml:space="preserve">
    <value>Not a valid Win32 FileTime.</value>
  </data>
  <data name="ArgumentOutOfRange_GetByteCountOverflow" xml:space="preserve">
    <value>Too many characters. The resulting number of bytes is larger than what can be returned as an int.</value>
  </data>
  <data name="ArgumentOutOfRange_GetCharCountOverflow" xml:space="preserve">
    <value>Too many bytes. The resulting number of chars is larger than what can be returned as an int.</value>
  </data>
  <data name="ArgumentOutOfRange_HashtableLoadFactor" xml:space="preserve">
    <value>Load factor needs to be between 0.1 and 1.0.</value>
  </data>
  <data name="ArgumentOutOfRange_HugeArrayNotSupported" xml:space="preserve">
    <value>Arrays larger than 2GB are not supported.</value>
  </data>
  <data name="ArgumentOutOfRange_IndexMustBeLess" xml:space="preserve">
    <value>Index was out of range. Must be non-negative and less than the size of the collection.</value>
  </data>
  <data name="ArgumentOutOfRange_IndexMustBeLessOrEqual" xml:space="preserve">
    <value>Index was out of range. Must be non-negative and less than or equal to the size of the collection.</value>
  </data>
  <data name="ArgumentOutOfRange_IndexCount" xml:space="preserve">
    <value>Index and count must refer to a location within the string.</value>
  </data>
  <data name="ArgumentOutOfRange_IndexCountBuffer" xml:space="preserve">
    <value>Index and count must refer to a location within the buffer.</value>
  </data>
  <data name="ArgumentOutOfRange_IndexLength" xml:space="preserve">
    <value>Index and length must refer to a location within the string.</value>
  </data>
  <data name="ArgumentOutOfRange_IndexString" xml:space="preserve">
    <value>Index was out of range. Must be non-negative and less than the length of the string.</value>
  </data>
  <data name="ArgumentOutOfRange_InputTooLarge" xml:space="preserve">
    <value>Input is too large to be processed.</value>
  </data>
  <data name="ArgumentOutOfRange_InvalidEraValue" xml:space="preserve">
    <value>Era value was not valid.</value>
  </data>
  <data name="ArgumentOutOfRange_InvalidHighSurrogate" xml:space="preserve">
    <value>A valid high surrogate character is between 0xd800 and 0xdbff, inclusive.</value>
  </data>
  <data name="ArgumentOutOfRange_InvalidLowSurrogate" xml:space="preserve">
    <value>A valid low surrogate character is between 0xdc00 and 0xdfff, inclusive.</value>
  </data>
  <data name="ArgumentOutOfRange_InvalidUTF32" xml:space="preserve">
    <value>A valid UTF32 value is between 0x000000 and 0x10ffff, inclusive, and should not include surrogate codepoint values (0x00d800 ~ 0x00dfff).</value>
  </data>
  <data name="ArgumentOutOfRange_Length" xml:space="preserve">
    <value>The specified length exceeds maximum capacity of SecureString.</value>
  </data>
  <data name="ArgumentOutOfRange_LengthGreaterThanCapacity" xml:space="preserve">
    <value>The length cannot be greater than the capacity.</value>
  </data>
  <data name="ArgumentOutOfRange_LengthTooLarge" xml:space="preserve">
    <value>The specified length exceeds the maximum value of {0}.</value>
  </data>
  <data name="ArgumentOutOfRange_LessEqualToIntegerMaxVal" xml:space="preserve">
    <value>Argument must be less than or equal to 2^31 - 1 milliseconds.</value>
  </data>
  <data name="ArgumentOutOfRange_ListInsert" xml:space="preserve">
    <value>Index must be within the bounds of the List.</value>
  </data>
  <data name="ArgumentOutOfRange_Month" xml:space="preserve">
    <value>Month must be between one and twelve.</value>
  </data>
  <data name="ArgumentOutOfRange_DayNumber" xml:space="preserve">
    <value>Day number must be between 0 and DateOnly.MaxValue.DayNumber.</value>
    <comment>{Locked="DateOnly.MaxValue.DayNumber"}</comment>
  </data>
  <data name="ArgumentOutOfRange_MonthParam" xml:space="preserve">
    <value>The Month parameter must be in the range 1 through 12.</value>
  </data>
  <data name="ArgumentOutOfRange_MustBeNonNegInt32" xml:space="preserve">
    <value>Value must be non-negative and less than or equal to Int32.MaxValue.</value>
  </data>
  <data name="ArgumentOutOfRange_MustBeNonNegNum" xml:space="preserve">
    <value>'{0}' must be non-negative.</value>
  </data>
  <data name="ArgumentOutOfRange_MustBePositive" xml:space="preserve">
    <value>'{0}' must be greater than zero.</value>
  </data>
  <data name="ArgumentOutOfRange_NeedNonNegNum" xml:space="preserve">
    <value>Non-negative number required.</value>
  </data>
  <data name="ArgumentOutOfRange_NeedNonNegOrNegative1" xml:space="preserve">
    <value>Number must be either non-negative and less than or equal to Int32.MaxValue or -1.</value>
  </data>
  <data name="ArgumentOutOfRange_NeedPosNum" xml:space="preserve">
    <value>Positive number required.</value>
  </data>
  <data name="ArgumentOutOfRange_NeedValidId" xml:space="preserve">
    <value>The ID parameter must be in the range {0} through {1}.</value>
  </data>
  <data name="ArgumentOutOfRange_OffsetLength" xml:space="preserve">
    <value>Offset and length must refer to a position in the string.</value>
  </data>
  <data name="ArgumentOutOfRange_OffsetOut" xml:space="preserve">
    <value>Either offset did not refer to a position in the string, or there is an insufficient length of destination character array.</value>
  </data>
  <data name="ArgumentOutOfRange_ParamSequence" xml:space="preserve">
    <value>The specified parameter index is not in range.</value>
  </data>
  <data name="ArgumentOutOfRange_PartialWCHAR" xml:space="preserve">
    <value>Pointer startIndex and length do not refer to a valid string.</value>
  </data>
  <data name="ArgumentOutOfRange_PositionLessThanCapacityRequired" xml:space="preserve">
    <value>The position may not be greater or equal to the capacity of the accessor.</value>
  </data>
  <data name="ArgumentOutOfRange_Range" xml:space="preserve">
    <value>Valid values are between {0} and {1}, inclusive.</value>
  </data>
  <data name="ArgumentOutOfRange_RoundingDigits" xml:space="preserve">
    <value>Rounding digits must be between 0 and 15, inclusive.</value>
  </data>
  <data name="ArgumentOutOfRange_RoundingDigits_MathF" xml:space="preserve">
    <value>Rounding digits must be between 0 and 6, inclusive.</value>
  </data>
  <data name="ArgumentOutOfRange_SmallCapacity" xml:space="preserve">
    <value>capacity was less than the current size.</value>
  </data>
  <data name="ArgumentOutOfRange_StartIndex" xml:space="preserve">
    <value>StartIndex cannot be less than zero.</value>
  </data>
  <data name="ArgumentOutOfRange_StartIndexLargerThanLength" xml:space="preserve">
    <value>startIndex cannot be larger than length of string.</value>
  </data>
  <data name="ArgumentOutOfRange_StreamLength" xml:space="preserve">
    <value>Stream length must be non-negative and less than 2^31 - 1 - origin.</value>
  </data>
  <data name="ArgumentOutOfRange_UIntPtrMax" xml:space="preserve">
    <value>The length of the buffer must be less than the maximum UIntPtr value for your platform.</value>
  </data>
  <data name="ArgumentOutOfRange_UnmanagedMemStreamLength" xml:space="preserve">
    <value>UnmanagedMemoryStream length must be non-negative and less than 2^63 - 1 - baseAddress.</value>
  </data>
  <data name="ArgumentOutOfRange_UnmanagedMemStreamWrapAround" xml:space="preserve">
    <value>The UnmanagedMemoryStream capacity would wrap around the high end of the address space.</value>
  </data>
  <data name="ArgumentOutOfRange_UtcOffset" xml:space="preserve">
    <value>The TimeSpan parameter must be within plus or minus 14.0 hours.</value>
  </data>
  <data name="ArgumentOutOfRange_UtcOffsetAndDaylightDelta" xml:space="preserve">
    <value>The sum of the BaseUtcOffset and DaylightDelta properties must within plus or minus 14.0 hours.</value>
  </data>
  <data name="ArgumentOutOfRange_Week" xml:space="preserve">
    <value>The Week parameter must be in the range 1 through 5.</value>
  </data>
  <data name="ArgumentOutOfRange_Year" xml:space="preserve">
    <value>Year must be between 1 and 9999.</value>
  </data>
  <data name="ArgumentOutOfRange_Generic_MustBeNonZero" xml:space="preserve">
    <value>{0} ('{1}') must be a non-zero value.</value>
  </data>
  <data name="ArgumentOutOfRange_Generic_MustBeNonNegative" xml:space="preserve">
    <value>{0} ('{1}') must be a non-negative value.</value>
  </data>
  <data name="ArgumentOutOfRange_Generic_MustBeNonNegativeNonZero" xml:space="preserve">
    <value>{0} ('{1}') must be a non-negative and non-zero value.</value>
  </data>
  <data name="ArgumentOutOfRange_Generic_MustBeLessOrEqual" xml:space="preserve">
    <value>{0} ('{1}') must be less than or equal to '{2}'.</value>
  </data>
  <data name="ArgumentOutOfRange_Generic_MustBeLess" xml:space="preserve">
    <value>{0} ('{1}') must be less than '{2}'.</value>
  </data>
  <data name="ArgumentOutOfRange_Generic_MustBeGreaterOrEqual" xml:space="preserve">
    <value>{0} ('{1}') must be greater than or equal to '{2}'.</value>
  </data>
  <data name="ArgumentOutOfRange_Generic_MustBeGreater" xml:space="preserve">
    <value>{0} ('{1}') must be greater than '{2}'.</value>
  </data>
  <data name="ArgumentOutOfRange_Generic_MustBeEqual" xml:space="preserve">
    <value>{0} ('{1}') must be equal to '{2}'.</value>
  </data>
  <data name="ArgumentOutOfRange_Generic_MustBeNotEqual" xml:space="preserve">
    <value>{0} ('{1}') must not be equal to '{2}'.</value>
  </data>
  <data name="Arithmetic_NaN" xml:space="preserve">
    <value>Function does not accept floating point Not-a-Number values.</value>
  </data>
  <data name="ArrayTypeMismatch_CantAssignType" xml:space="preserve">
    <value>Source array type cannot be assigned to destination array type.</value>
  </data>
  <data name="ArrayTypeMismatch_ConstrainedCopy" xml:space="preserve">
    <value>Array.ConstrainedCopy will only work on array types that are provably compatible, without any form of boxing, unboxing, widening, or casting of each array element.  Change the array types (i.e., copy a Derived[] to a Base[]), or use a mitigation strategy in the CER for Array.Copy's less powerful reliability contract, such as cloning the array or throwing away the potentially corrupt destination array.</value>
  </data>
  <data name="AssemblyLoadContext_Unload_CannotUnloadIfNotCollectible" xml:space="preserve">
    <value>Cannot unload non-collectible AssemblyLoadContext.</value>
  </data>
  <data name="AssemblyLoadContext_Verify_NotUnloading" xml:space="preserve">
    <value>AssemblyLoadContext is unloading or was already unloaded.</value>
  </data>
  <data name="AssertionFailed" xml:space="preserve">
    <value>Assertion failed.</value>
  </data>
  <data name="AssertionFailed_Cnd" xml:space="preserve">
    <value>Assertion failed: {0}</value>
  </data>
  <data name="AssumptionFailed" xml:space="preserve">
    <value>Assumption failed.</value>
  </data>
  <data name="AssumptionFailed_Cnd" xml:space="preserve">
    <value>Assumption failed: {0}</value>
  </data>
  <data name="AsyncMethodBuilder_InstanceNotInitialized" xml:space="preserve">
    <value>The builder was not properly initialized.</value>
  </data>
  <data name="BadImageFormat_BadILFormat" xml:space="preserve">
    <value>Bad IL format.</value>
  </data>
  <data name="BadImageFormat_InvalidType" xml:space="preserve">
    <value>Corrupt .resources file.  The specified type doesn't exist.</value>
  </data>
  <data name="BadImageFormat_NegativeStringLength" xml:space="preserve">
    <value>Corrupt .resources file. String length must be non-negative.</value>
  </data>
  <data name="BadImageFormat_ParameterSignatureMismatch" xml:space="preserve">
    <value>The parameters and the signature of the method don't match.</value>
  </data>
  <data name="BadImageFormat_ResType_SerBlobMismatch" xml:space="preserve">
    <value>The type serialized in the .resources file was not the same type that the .resources file said it contained. Expected '{0}' but read '{1}'.</value>
  </data>
  <data name="BadImageFormat_ResourceDataLengthInvalid" xml:space="preserve">
    <value>Corrupt .resources file.  The specified data length '{0}' is not a valid position in the stream.</value>
  </data>
  <data name="BadImageFormat_ResourceNameCorrupted" xml:space="preserve">
    <value>Corrupt .resources file. A resource name extends past the end of the stream.</value>
  </data>
  <data name="BadImageFormat_ResourceNameCorrupted_NameIndex" xml:space="preserve">
    <value>Corrupt .resources file. The resource name for name index {0} extends past the end of the stream.</value>
  </data>
  <data name="BadImageFormat_ResourcesDataInvalidOffset" xml:space="preserve">
    <value>Corrupt .resources file. Invalid offset '{0}' into data section.</value>
  </data>
  <data name="BadImageFormat_ResourcesHeaderCorrupted" xml:space="preserve">
    <value>Corrupt .resources file. Unable to read resources from this file because of invalid header information. Try regenerating the .resources file.</value>
  </data>
  <data name="BadImageFormat_ResourcesIndexTooLong" xml:space="preserve">
    <value>Corrupt .resources file. String for name index '{0}' extends past the end of the file.</value>
  </data>
  <data name="BadImageFormat_ResourcesNameInvalidOffset" xml:space="preserve">
    <value>Corrupt .resources file. Invalid offset '{0}' into name section.</value>
  </data>
  <data name="BadImageFormat_ResourcesNameTooLong" xml:space="preserve">
    <value>Corrupt .resources file. Resource name extends past the end of the file.</value>
  </data>
  <data name="BadImageFormat_TypeMismatch" xml:space="preserve">
    <value>Corrupt .resources file.  The specified type doesn't match the available data in the stream.</value>
  </data>
  <data name="CancellationToken_CreateLinkedToken_TokensIsEmpty" xml:space="preserve">
    <value>No tokens were supplied.</value>
  </data>
  <data name="CancellationTokenSource_Disposed" xml:space="preserve">
    <value>The CancellationTokenSource has been disposed.</value>
  </data>
  <data name="ConcurrentCollection_SyncRoot_NotSupported" xml:space="preserve">
    <value>The SyncRoot property may not be used for the synchronization of concurrent collections.</value>
  </data>
  <data name="CustomMarshaler_MultipleGetInstanceMethods" xml:space="preserve">
    <value>Custom marshaler '{0}' implements multiple static GetInstance methods that take a single string parameter.</value>
  </data>
  <data name="CustomMarshaler_NoGetInstanceMethod" xml:space="preserve">
    <value>Custom marshaler '{0}' does not implement a static GetInstance method that takes a single string parameter and returns an ICustomMarshaler.</value>
  </data>
  <data name="CustomMarshaler_UnassignedGenericParams" xml:space="preserve">
    <value>Custom marshaler '{0}' contains unassigned generic type parameter(s).</value>
  </data>
  <data name="CustomMarshaler_NullReturnForGetInstance" xml:space="preserve">
    <value>A call to GetInstance() for custom marshaler '{0}' returned null, which is not allowed.</value>
  </data>
  <data name="EventSource_AbstractMustNotDeclareEventMethods" xml:space="preserve">
    <value>Abstract event source must not declare event methods ({0} with ID {1}).</value>
  </data>
  <data name="EventSource_AbstractMustNotDeclareKTOC" xml:space="preserve">
    <value>Abstract event source must not declare {0} nested type.</value>
  </data>
  <data name="EventSource_AddScalarOutOfRange" xml:space="preserve">
    <value>Getting out of bounds during scalar addition.</value>
  </data>
  <data name="EventSource_BadHexDigit" xml:space="preserve">
    <value>Bad Hexidecimal digit "{0}".</value>
  </data>
  <data name="EventSource_ChannelTypeDoesNotMatchEventChannelValue" xml:space="preserve">
    <value>Channel {0} does not match event channel value {1}.</value>
  </data>
  <data name="EventSource_CouldNotEnableEventPipe" xml:space="preserve">
    <value>Failed to open an EventPipe session for NativeRuntimeEventSource.</value>
  </data>
  <data name="EventSource_DataDescriptorsOutOfRange" xml:space="preserve">
    <value>Data descriptors are out of range.</value>
  </data>
  <data name="EventSource_DuplicateStringKey" xml:space="preserve">
    <value>Multiple definitions for string "{0}".</value>
  </data>
  <data name="EventSource_EnumKindMismatch" xml:space="preserve">
    <value>The type of {0} is not expected in {1}.</value>
  </data>
  <data name="EventSource_EvenHexDigits" xml:space="preserve">
    <value>Must have an even number of Hexidecimal digits.</value>
  </data>
  <data name="EventSource_EventChannelOutOfRange" xml:space="preserve">
    <value>Channel {0} has a value of {1} which is outside the legal range (16-254).</value>
  </data>
  <data name="EventSource_EventIdReused" xml:space="preserve">
    <value>Event {0} has ID {1} which is already in use.</value>
  </data>
  <data name="EventSource_EventMustHaveTaskIfNonDefaultOpcode" xml:space="preserve">
    <value>Event {0} (with ID {1}) has a non-default opcode but not a task.</value>
  </data>
  <data name="EventSource_EventMustNotBeExplicitImplementation" xml:space="preserve">
    <value>Event method {0} (with ID {1}) is an explicit interface method implementation. Re-write method as implicit implementation.</value>
  </data>
  <data name="EventSource_EventNameDoesNotEqualTaskPlusOpcode" xml:space="preserve">
    <value>Event {0} (with ID {1}) has a name that is not the concatenation of its task name and opcode.</value>
  </data>
  <data name="EventSource_EventNameReused" xml:space="preserve">
    <value>Event name {0} used more than once.  If you wish to overload a method, the overloaded method should have a NonEvent attribute.</value>
  </data>
  <data name="EventSource_EventParametersMismatch" xml:space="preserve">
    <value>Event {0} was called with {1} argument(s), but it is defined with {2} parameter(s).</value>
  </data>
  <data name="EventSource_EventSourceGuidInUse" xml:space="preserve">
    <value>An instance of EventSource with Guid {0} already exists.</value>
  </data>
  <data name="EventSource_EventTooBig" xml:space="preserve">
    <value>The payload for a single event is too large.</value>
  </data>
  <data name="EventSource_EventWithAdminChannelMustHaveMessage" xml:space="preserve">
    <value>Event {0} specifies an Admin channel {1}. It must specify a Message property.</value>
  </data>
  <data name="EventSource_IllegalKeywordsValue" xml:space="preserve">
    <value>Keyword {0} has a value of {1} which is outside the legal range (0-0x0000080000000000).</value>
  </data>
  <data name="EventSource_IllegalOpcodeValue" xml:space="preserve">
    <value>Opcode {0} has a value of {1} which is outside the legal range (11-238).</value>
  </data>
  <data name="EventSource_IllegalTaskValue" xml:space="preserve">
    <value>Task {0} has a value of {1} which is outside the legal range (1-65535).</value>
  </data>
  <data name="EventSource_IllegalValue" xml:space="preserve">
    <value>Illegal value "{0}" (prefix strings with @ to indicate a literal string).</value>
  </data>
  <data name="EventSource_IncorrentlyAuthoredTypeInfo" xml:space="preserve">
    <value>Incorrectly-authored TypeInfo - a type should be serialized as one field or as one group</value>
  </data>
  <data name="EventSource_InvalidCommand" xml:space="preserve">
    <value>Invalid command value.</value>
  </data>
  <data name="EventSource_InvalidEventFormat" xml:space="preserve">
    <value>Can't specify both etw event format flags.</value>
  </data>
  <data name="EventSource_KeywordCollision" xml:space="preserve">
    <value>Keywords {0} and {1} are defined with the same value ({2}).</value>
  </data>
  <data name="EventSource_KeywordNeedPowerOfTwo" xml:space="preserve">
    <value>Value {0} for keyword {1} needs to be a power of 2.</value>
  </data>
  <data name="EventSource_ListenerCreatedInsideCallback" xml:space="preserve">
    <value>Creating an EventListener inside a EventListener callback.</value>
  </data>
  <data name="EventSource_ListenerNotFound" xml:space="preserve">
    <value>Listener not found.</value>
  </data>
  <data name="EventSource_ListenerWriteFailure" xml:space="preserve">
    <value>An error occurred when writing to a listener.</value>
  </data>
  <data name="EventSource_MaxChannelExceeded" xml:space="preserve">
    <value>Attempt to define more than the maximum limit of 8 channels for a provider.</value>
  </data>
  <data name="EventSource_MismatchIdToWriteEvent" xml:space="preserve">
    <value>Event {0} was assigned event ID {1} but {2} was passed to WriteEvent.</value>
  </data>
  <data name="EventSource_NeedGuid" xml:space="preserve">
    <value>The Guid of an EventSource must be non zero.</value>
  </data>
  <data name="EventSource_NeedName" xml:space="preserve">
    <value>The name of an EventSource must not be null.</value>
  </data>
  <data name="EventSource_NeedPositiveId" xml:space="preserve">
    <value>Event IDs must be positive integers.</value>
  </data>
  <data name="EventSource_NoFreeBuffers" xml:space="preserve">
    <value>No Free Buffers available from the operating system (e.g. event rate too fast).</value>
  </data>
  <data name="EventSource_NonCompliantTypeError" xml:space="preserve">
    <value>The API supports only anonymous types or types decorated with the EventDataAttribute. Non-compliant type: {0} dataType.</value>
  </data>
  <data name="EventSource_NoRelatedActivityId" xml:space="preserve">
    <value>EventSource expects the first parameter of the Event method to be of type Guid and to be named "relatedActivityId" when calling WriteEventWithRelatedActivityId.</value>
  </data>
  <data name="EventSource_NotSupportedArrayOfBinary" xml:space="preserve">
    <value>Arrays of Binary are not supported.</value>
  </data>
  <data name="EventSource_NotSupportedArrayOfNil" xml:space="preserve">
    <value>Arrays of Nil are not supported.</value>
  </data>
  <data name="EventSource_NotSupportedArrayOfNullTerminatedString" xml:space="preserve">
    <value>Arrays of null-terminated string are not supported.</value>
  </data>
  <data name="EventSource_NotSupportedCustomSerializedData" xml:space="preserve">
    <value>Enumerables of custom-serialized data are not supported</value>
  </data>
  <data name="EventSource_NotSupportedNestedArraysEnums" xml:space="preserve">
    <value>Nested arrays/enumerables are not supported.</value>
  </data>
  <data name="EventSource_NullInput" xml:space="preserve">
    <value>Null passed as a event argument.</value>
  </data>
  <data name="EventSource_OpcodeCollision" xml:space="preserve">
    <value>Opcodes {0} and {1} are defined with the same value ({2}).</value>
  </data>
  <data name="EventSource_PinArrayOutOfRange" xml:space="preserve">
    <value>Pins are out of range.</value>
  </data>
  <data name="EventSource_RecursiveTypeDefinition" xml:space="preserve">
    <value>Recursive type definition is not supported.</value>
  </data>
  <data name="EventSource_StopsFollowStarts" xml:space="preserve">
    <value>An event with stop suffix must follow a corresponding event with a start suffix.</value>
  </data>
  <data name="EventSource_TaskCollision" xml:space="preserve">
    <value>Tasks {0} and {1} are defined with the same value ({2}).</value>
  </data>
  <data name="EventSource_TaskOpcodePairReused" xml:space="preserve">
    <value>Event {0} (with ID {1}) has the same task/opcode pair as event {2} (with ID {3}).</value>
  </data>
  <data name="EventSource_TooManyArgs" xml:space="preserve">
    <value>Too many arguments.</value>
  </data>
  <data name="EventSource_TooManyFields" xml:space="preserve">
    <value>Too many fields in structure.</value>
  </data>
  <data name="EventSource_ToString" xml:space="preserve">
    <value>EventSource({0}, {1})</value>
  </data>
  <data name="EventSource_TraitEven" xml:space="preserve">
    <value>There must be an even number of trait strings (they are key-value pairs).</value>
  </data>
  <data name="EventSource_TypeMustBeSealedOrAbstract" xml:space="preserve">
    <value>Event source types must be sealed or abstract.</value>
  </data>
  <data name="EventSource_TypeMustDeriveFromEventSource" xml:space="preserve">
    <value>Event source types must derive from EventSource.</value>
  </data>
  <data name="EventSource_UndefinedChannel" xml:space="preserve">
    <value>Use of undefined channel value {0} for event {1}.</value>
  </data>
  <data name="EventSource_UndefinedKeyword" xml:space="preserve">
    <value>Use of undefined keyword value {0} for event {1}.</value>
  </data>
  <data name="EventSource_UndefinedOpcode" xml:space="preserve">
    <value>Use of undefined opcode value {0} for event {1}.</value>
  </data>
  <data name="EventSource_UnknownEtwTrait" xml:space="preserve">
    <value>Unknown ETW trait "{0}".</value>
  </data>
  <data name="EventSource_UnsupportedEventTypeInManifest" xml:space="preserve">
    <value>Unsupported type {0} in event source.</value>
  </data>
  <data name="EventSource_UnsupportedMessageProperty" xml:space="preserve">
    <value>Event {0} specifies an illegal or unsupported formatting message ("{1}").</value>
  </data>
  <data name="EventSource_VarArgsParameterMismatch" xml:space="preserve">
    <value>Event {0} was called with a different type as defined (argument "{1}"). This may cause the event to be displayed incorrectly.</value>
  </data>
  <data name="Exception_EmptyFieldForCustomAttributeType" xml:space="preserve">
    <value>Custom attribute type '{0}' doesn't contain a field named '{1}'.</value>
  </data>
  <data name="Exception_EndOfInnerExceptionStack" xml:space="preserve">
    <value>--- End of inner exception stack trace ---</value>
  </data>
  <data name="Exception_EndStackTraceFromPreviousThrow" xml:space="preserve">
    <value>--- End of stack trace from previous location ---</value>
  </data>
  <data name="Exception_InvalidCustomAttributeLength" xml:space="preserve">
    <value>Custom attribute length is only '{0}'.</value>
  </data>
  <data name="Exception_InvalidProlog" xml:space="preserve">
    <value>Prolog invalid.</value>
  </data>
  <data name="Exception_UnknownNamedType" xml:space="preserve">
    <value>Unknown named type '{0}'.</value>
  </data>
  <data name="Exception_UnknownMarshalAsAttributeField" xml:space="preserve">
    <value>Unknown MarshalAsAttribute field '{0}'.</value>
  </data>
  <data name="Exception_UnhandledSubType" xml:space="preserve">
    <value>Subtype '{0}' of type object not yet handled.</value>
  </data>
  <data name="Exception_WasThrown" xml:space="preserve">
    <value>Exception of type '{0}' was thrown.</value>
  </data>
  <data name="ExecutionContext_ExceptionInAsyncLocalNotification" xml:space="preserve">
    <value>An exception was not handled in an AsyncLocal&lt;T&gt; notification callback.</value>
  </data>
  <data name="FileNotFound_ResolveAssembly" xml:space="preserve">
    <value>Could not resolve assembly '{0}'.</value>
  </data>
  <data name="FileNotFound_LoadFile" xml:space="preserve">
    <value>Could not load file or assembly '{0}'. The system cannot find the file specified.</value>
  </data>
  <data name="Format_AttributeUsage" xml:space="preserve">
    <value>Duplicate AttributeUsageAttribute found on attribute type {0}.</value>
  </data>
  <data name="Format_Bad7BitInt" xml:space="preserve">
    <value>Too many bytes in what should have been a 7-bit encoded integer.</value>
  </data>
  <data name="Format_BadBase" xml:space="preserve">
    <value>Invalid digits for the specified base.</value>
  </data>
  <data name="Format_BadBase64Char" xml:space="preserve">
    <value>The input is not a valid Base-64 string as it contains a non-base 64 character, more than two padding characters, or an illegal character among the padding characters.</value>
  </data>
  <data name="Format_BadBoolean" xml:space="preserve">
    <value>String '{0}' was not recognized as a valid Boolean.</value>
  </data>
  <data name="Format_BadDatePattern" xml:space="preserve">
    <value>Could not determine the order of year, month, and date from '{0}'.</value>
  </data>
  <data name="Format_BadDateTime" xml:space="preserve">
    <value>String '{0}' was not recognized as a valid DateTime.</value>
  </data>
  <data name="Format_BadDateOnly" xml:space="preserve">
    <value>String '{0}' was not recognized as a valid DateOnly.</value>
    <comment>{Locked="DateOnly"}</comment>
  </data>
  <data name="Format_BadTimeOnly" xml:space="preserve">
    <value>String '{0}' was not recognized as a valid TimeOnly.</value>
    <comment>{Locked="TimeOnly"}</comment>
  </data>
  <data name="Format_DateTimeOnlyContainsNoneDateParts" xml:space="preserve">
    <value>String '{0}' contains parts which are not specific to the {1}.</value>
  </data>
  <data name="Format_BadDateTimeCalendar" xml:space="preserve">
    <value>The DateTime represented by the string '{0}' is not supported in calendar '{1}'.</value>
  </data>
  <data name="Format_BadDayOfWeek" xml:space="preserve">
    <value>String '{0}' was not recognized as a valid DateTime because the day of week was incorrect.</value>
  </data>
  <data name="Format_BadFormatSpecifier" xml:space="preserve">
    <value>Format specifier '{0}' was invalid.</value>
  </data>
  <data name="Format_NoFormatSpecifier" xml:space="preserve">
    <value>No format specifiers were provided.</value>
  </data>
  <data name="Format_BadHexChar" xml:space="preserve">
    <value>The input is not a valid hex string as it contains a non-hex character.</value>
  </data>
  <data name="Format_BadHexLength" xml:space="preserve">
    <value>The input is not a valid hex string as its length is not a multiple of 2.</value>
  </data>
  <data name="Format_BadQuote" xml:space="preserve">
    <value>Cannot find a matching quote character for the character '{0}'.</value>
  </data>
  <data name="Format_BadTimeSpan" xml:space="preserve">
    <value>String '{0}' was not recognized as a valid TimeSpan.</value>
  </data>
  <data name="Format_DateOutOfRange" xml:space="preserve">
    <value>The DateTime represented by the string '{0}' is out of range.</value>
  </data>
  <data name="Format_EmptyInputString" xml:space="preserve">
    <value>Input string was either empty or contained only whitespace.</value>
  </data>
  <data name="Format_ExtraJunkAtEnd" xml:space="preserve">
    <value>Additional non-parsable characters are at the end of the string.</value>
  </data>
  <data name="Format_GuidBrace" xml:space="preserve">
    <value>Expected {0xdddddddd, etc}.</value>
  </data>
  <data name="Format_GuidBraceAfterLastNumber" xml:space="preserve">
    <value>Could not find a brace, or the length between the previous token and the brace was zero (i.e., '0x,'etc.).</value>
  </data>
  <data name="Format_GuidComma" xml:space="preserve">
    <value>Could not find a comma, or the length between the previous token and the comma was zero (i.e., '0x,'etc.).</value>
  </data>
  <data name="Format_GuidDashes" xml:space="preserve">
    <value>Dashes are in the wrong position for GUID parsing.</value>
  </data>
  <data name="Format_GuidEndBrace" xml:space="preserve">
    <value>Could not find the ending brace.</value>
  </data>
  <data name="Format_GuidHexPrefix" xml:space="preserve">
    <value>Expected 0x prefix.</value>
  </data>
  <data name="Format_GuidInvalidChar" xml:space="preserve">
    <value>Guid string should only contain hexadecimal characters.</value>
  </data>
  <data name="Format_GuidInvLen" xml:space="preserve">
    <value>Guid should contain 32 digits with 4 dashes (xxxxxxxx-xxxx-xxxx-xxxx-xxxxxxxxxxxx).</value>
  </data>
  <data name="Format_GuidUnrecognized" xml:space="preserve">
    <value>Unrecognized Guid format.</value>
  </data>
  <data name="Format_IndexOutOfRange" xml:space="preserve">
    <value>Index (zero based) must be greater than or equal to zero and less than the size of the argument list.</value>
  </data>
  <data name="Format_InvalidEnumFormatSpecification" xml:space="preserve">
    <value>Format string can be only "G", "g", "X", "x", "F", "f", "D" or "d".</value>
  </data>
  <data name="Format_InvalidGuidFormatSpecification" xml:space="preserve">
    <value>Format string can be only "D", "d", "N", "n", "P", "p", "B", "b", "X" or "x".</value>
  </data>
  <data name="Format_InvalidString" xml:space="preserve">
    <value>Input string was not in a correct format.</value>
  </data>
  <data name="Format_InvalidStringWithValue" xml:space="preserve">
    <value>The input string '{0}' was not in a correct format.</value>
  </data>
  <data name="Format_InvalidStringWithOffsetAndReason" xml:space="preserve">
    <value>Input string was not in a correct format. Failure to parse near offset {0}. {1}</value>
  </data>
  <data name="Format_UnexpectedClosingBrace" xml:space="preserve">
    <value>Unexpected closing brace without a corresponding opening brace.</value>
  </data>
  <data name="Format_UnclosedFormatItem" xml:space="preserve">
    <value>Format item ends prematurely.</value>
  </data>
  <data name="Format_ExpectedAsciiDigit" xml:space="preserve">
    <value>Expected an ASCII digit.</value>
  </data>
  <data name="Format_MissingIncompleteDate" xml:space="preserve">
    <value>There must be at least a partial date with a year present in the input string '{0}'.</value>
  </data>
  <data name="Format_NeedSingleChar" xml:space="preserve">
    <value>String must be exactly one character long.</value>
  </data>
  <data name="Format_NoParsibleDigits" xml:space="preserve">
    <value>Could not find any recognizable digits.</value>
  </data>
  <data name="Format_OffsetOutOfRange" xml:space="preserve">
    <value>The time zone offset of string '{0}' must be within plus or minus 14 hours.</value>
  </data>
  <data name="Format_RepeatDateTimePattern" xml:space="preserve">
    <value>DateTime pattern '{0}' appears more than once with different values.</value>
  </data>
  <data name="Format_StringZeroLength" xml:space="preserve">
    <value>String cannot have zero length.</value>
  </data>
  <data name="Format_UnknownDateTimeWord" xml:space="preserve">
    <value>The string '{0}' was not recognized as a valid DateTime. There is an unknown word starting at index '{1}'.</value>
  </data>
  <data name="Format_UTCOutOfRange" xml:space="preserve">
    <value>The UTC representation of the date '{0}' falls outside the year range 1-9999.</value>
  </data>
  <data name="Globalization_cp_1200" xml:space="preserve">
    <value>Unicode</value>
  </data>
  <data name="Globalization_cp_12000" xml:space="preserve">
    <value>Unicode (UTF-32)</value>
  </data>
  <data name="Globalization_cp_12001" xml:space="preserve">
    <value>Unicode (UTF-32 Big-Endian)</value>
  </data>
  <data name="Globalization_cp_1201" xml:space="preserve">
    <value>Unicode (Big-Endian)</value>
  </data>
  <data name="Globalization_cp_20127" xml:space="preserve">
    <value>US-ASCII</value>
  </data>
  <data name="Globalization_cp_28591" xml:space="preserve">
    <value>Western European (ISO)</value>
  </data>
  <data name="Globalization_cp_65000" xml:space="preserve">
    <value>Unicode (UTF-7)</value>
  </data>
  <data name="Globalization_cp_65001" xml:space="preserve">
    <value>Unicode (UTF-8)</value>
  </data>
  <data name="IndexOutOfRange_ArrayRankIndex" xml:space="preserve">
    <value>Array does not have that many dimensions.</value>
  </data>
  <data name="IndexOutOfRange_UMSPosition" xml:space="preserve">
    <value>Unmanaged memory stream position was beyond the capacity of the stream.</value>
  </data>
  <data name="InsufficientMemory_MemFailPoint" xml:space="preserve">
    <value>Insufficient available memory to meet the expected demands of an operation at this time.  Please try again later.</value>
  </data>
  <data name="InsufficientMemory_MemFailPoint_TooBig" xml:space="preserve">
    <value>Insufficient memory to meet the expected demands of an operation, and this system is likely to never satisfy this request.  If this is a 32 bit system, consider booting in 3 GB mode.</value>
  </data>
  <data name="InsufficientMemory_MemFailPoint_VAFrag" xml:space="preserve">
    <value>Insufficient available memory to meet the expected demands of an operation at this time, possibly due to virtual address space fragmentation.  Please try again later.</value>
  </data>
  <data name="Interop_COM_TypeMismatch" xml:space="preserve">
    <value>Type mismatch between source and destination types.</value>
  </data>
  <data name="Interop_Marshal_Unmappable_Char" xml:space="preserve">
    <value>Cannot marshal: Encountered unmappable character.</value>
  </data>
  <data name="Interop_Marshal_SafeHandle_InvalidOperation" xml:space="preserve">
    <value>Structures containing SafeHandle fields are not allowed in this operation.</value>
  </data>
  <data name="Interop_Marshal_CannotCreateSafeHandleField" xml:space="preserve">
    <value>SafeHandle fields cannot be created from an unmanaged handle.</value>
  </data>
  <data name="Interop_Marshal_CannotCreateCriticalHandleField" xml:space="preserve">
    <value>CriticalHandle fields cannot be created from an unmanaged handle.</value>
  </data>
  <data name="InvalidCast_CannotCastNullToValueType" xml:space="preserve">
    <value>Null object cannot be converted to a value type.</value>
  </data>
  <data name="InvalidCast_CannotCoerceByRefVariant" xml:space="preserve">
    <value>Object cannot be coerced to the original type of the ByRef VARIANT it was obtained from.</value>
  </data>
  <data name="InvalidCast_DBNull" xml:space="preserve">
    <value>Object cannot be cast to DBNull.</value>
  </data>
  <data name="InvalidCast_DownCastArrayElement" xml:space="preserve">
    <value>At least one element in the source array could not be cast down to the destination array type.</value>
  </data>
  <data name="InvalidCast_Empty" xml:space="preserve">
    <value>Object cannot be cast to Empty.</value>
  </data>
  <data name="InvalidCast_FromDBNull" xml:space="preserve">
    <value>Object cannot be cast from DBNull to other types.</value>
  </data>
  <data name="InvalidCast_FromTo" xml:space="preserve">
    <value>Invalid cast from '{0}' to '{1}'.</value>
  </data>
  <data name="InvalidCast_IConvertible" xml:space="preserve">
    <value>Object must implement IConvertible.</value>
  </data>
  <data name="InvalidCast_OATypeMismatch" xml:space="preserve">
    <value>OleAut reported a type mismatch.</value>
  </data>
  <data name="InvalidCast_StoreArrayElement" xml:space="preserve">
    <value>Object cannot be stored in an array of this type.</value>
  </data>
  <data name="InvalidOperation_AbstractMethod" xml:space="preserve">
    <value>Type is concrete but has abstract method '{0}'.</value>
  </data>
  <data name="InvalidOperation_AsyncFlowCtrlCtxMismatch" xml:space="preserve">
    <value>AsyncFlowControl objects can be used to restore flow only on a Context that had its flow suppressed.</value>
  </data>
  <data name="InvalidOperation_AsyncIOInProgress" xml:space="preserve">
    <value>The stream is currently in use by a previous operation on the stream.</value>
  </data>
  <data name="InvalidOperation_BadEmptyMethodBody" xml:space="preserve">
    <value>Method '{0}' does not have a method body.</value>
  </data>
  <data name="InvalidOperation_BadILGeneratorUsage" xml:space="preserve">
    <value>ILGenerator usage is invalid.</value>
  </data>
  <data name="InvalidOperation_BadInstructionOrIndexOutOfBound" xml:space="preserve">
    <value>Opcodes using a short-form index cannot address a local position over 255.</value>
  </data>
  <data name="InvalidOperation_BadInterfaceNotAbstract" xml:space="preserve">
    <value>Interface must be declared abstract.</value>
  </data>
  <data name="InvalidOperation_BadInterfaceNotAbstractAndVirtual" xml:space="preserve">
    <value>Interface method must be abstract and virtual.</value>
  </data>
  <data name="InvalidOperation_BadMethodBody" xml:space="preserve">
    <value>Method '{0}' cannot have a method body.</value>
  </data>
  <data name="InvalidOperation_BadTypeAttributesNotAbstract" xml:space="preserve">
    <value>Type must be declared abstract if any of its methods are abstract.</value>
  </data>
  <data name="InvalidOperation_CalledTwice" xml:space="preserve">
    <value>The method cannot be called twice on the same instance.</value>
  </data>
  <data name="InvalidOperation_CannotImportGlobalFromDifferentModule" xml:space="preserve">
    <value>Unable to import a global method or field from a different module.</value>
  </data>
  <data name="InvalidOperation_CannotRegisterSecondResolver" xml:space="preserve">
    <value>A resolver is already set for the assembly.</value>
  </data>
  <data name="InvalidOperation_CannotRestoreUnsuppressedFlow" xml:space="preserve">
    <value>Cannot restore context flow when it is not suppressed.</value>
  </data>
  <data name="InvalidOperation_CannotUseAFCOtherThread" xml:space="preserve">
    <value>AsyncFlowControl object must be used on the thread where it was created.</value>
  </data>
  <data name="InvalidOperation_CantInstantiateAbstractClass" xml:space="preserve">
    <value>Instances of abstract classes cannot be created.</value>
  </data>
  <data name="InvalidOperation_CantInstantiateFunctionPointer" xml:space="preserve">
    <value>Instances of function pointers cannot be created.</value>
  </data>
  <data name="InvalidOperation_CollectionCorrupted" xml:space="preserve">
    <value>A prior operation on this collection was interrupted by an exception. Collection's state is no longer trusted.</value>
  </data>
  <data name="InvalidOperation_ComputerName" xml:space="preserve">
    <value>Computer name could not be obtained.</value>
  </data>
  <data name="InvalidOperation_ConcurrentOperationsNotSupported" xml:space="preserve">
    <value>Operations that change non-concurrent collections must have exclusive access. A concurrent update was performed on this collection and corrupted its state. The collection's state is no longer correct.</value>
  </data>
  <data name="InvalidOperation_ConstructorNotAllowedOnInterface" xml:space="preserve">
    <value>Interface cannot have constructors.</value>
  </data>
  <data name="InvalidOperation_DateTimeParsing" xml:space="preserve">
    <value>Internal Error in DateTime and Calendar operations.</value>
  </data>
  <data name="InvalidOperation_DefaultConstructorILGen" xml:space="preserve">
    <value>Unable to access ILGenerator on a constructor created with DefineDefaultConstructor.</value>
  </data>
  <data name="InvalidOperation_EnumEnded" xml:space="preserve">
    <value>Enumeration already finished.</value>
  </data>
  <data name="InvalidOperation_EnumFailedVersion" xml:space="preserve">
    <value>Collection was modified; enumeration operation may not execute.</value>
  </data>
  <data name="InvalidOperation_EnumNotStarted" xml:space="preserve">
    <value>Enumeration has not started. Call MoveNext.</value>
  </data>
  <data name="InvalidOperation_EnumOpCantHappen" xml:space="preserve">
    <value>Enumeration has either not started or has already finished.</value>
  </data>
  <data name="InvalidOperation_EventInfoNotAvailable" xml:space="preserve">
    <value>This API does not support EventInfo tokens.</value>
  </data>
  <data name="InvalidOperation_GenericParametersAlreadySet" xml:space="preserve">
    <value>The generic parameters are already defined on this MethodBuilder.</value>
  </data>
  <data name="InvalidOperation_GetVersion" xml:space="preserve">
    <value>OSVersion's call to GetVersionEx failed.</value>
  </data>
  <data name="InvalidOperation_GlobalsHaveBeenCreated" xml:space="preserve">
    <value>Type definition of the global function has been completed.</value>
  </data>
  <data name="InvalidOperation_HandleIsNotInitialized" xml:space="preserve">
    <value>Handle is not initialized.</value>
  </data>
  <data name="InvalidOperation_HandleIsNotPinned" xml:space="preserve">
    <value>Handle is not pinned.</value>
  </data>
  <data name="InvalidOperation_InvalidUtf8" xml:space="preserve">
    <value>Formatted string contains characters not representable as valid UTF-8.</value>
  </data>
  <data name="InvalidOperation_HashInsertFailed" xml:space="preserve">
    <value>Hashtable insert failed. Load factor too high. The most common cause is multiple threads writing to the Hashtable simultaneously.</value>
  </data>
  <data name="InvalidOperation_IComparerFailed" xml:space="preserve">
    <value>Failed to compare two elements in the array.</value>
  </data>
  <data name="InvalidOperation_MethodBaked" xml:space="preserve">
    <value>Type definition of the method is complete.</value>
  </data>
  <data name="InvalidOperation_MethodBuilderBaked" xml:space="preserve">
    <value>The signature of the MethodBuilder can no longer be modified because an operation on the MethodBuilder caused the methodDef token to be created. For example, a call to SetCustomAttribute requires the methodDef token to emit the CustomAttribute token.</value>
  </data>
  <data name="InvalidOperation_MethodHasBody" xml:space="preserve">
    <value>Method already has a body.</value>
  </data>
  <data name="InvalidOperation_ModuleFieldsMethodsRelyOnCreateGlobalFunctionsMethod" xml:space="preserve">
    <value>Module-level fields or methods cannot be retrieved until after the CreateGlobalFunctions method has been called for the module.</value>
  </data>
  <data name="InvalidOperation_MustCallInitialize" xml:space="preserve">
    <value>You must call Initialize on this object instance before using it.</value>
  </data>
  <data name="InvalidOperation_NativeOverlappedReused" xml:space="preserve">
    <value>NativeOverlapped cannot be reused for multiple operations.</value>
  </data>
  <data name="InvalidOperation_NestedControlledExecutionRun" xml:space="preserve">
    <value>The thread is already executing the ControlledExecution.Run method.</value>
    <comment>{Locked="ControlledExecution.Run"}</comment>
  </data>
  <data name="InvalidOperation_NoMultiModuleAssembly" xml:space="preserve">
    <value>You cannot have more than one dynamic module in each dynamic assembly in this version of the runtime.</value>
  </data>
  <data name="InvalidOperation_NoPublicAddMethod" xml:space="preserve">
    <value>Cannot add the event handler since no public add method exists for the event.</value>
  </data>
  <data name="InvalidOperation_NoPublicRemoveMethod" xml:space="preserve">
    <value>Cannot remove the event handler since no public remove method exists for the event.</value>
  </data>
  <data name="InvalidOperation_NotADebugModule" xml:space="preserve">
    <value>Not a debug ModuleBuilder.</value>
  </data>
  <data name="InvalidOperation_NotAllowedInDynamicMethod" xml:space="preserve">
    <value>The requested operation is invalid for DynamicMethod.</value>
  </data>
  <data name="InvalidOperation_NotAVarArgCallingConvention" xml:space="preserve">
    <value>Calling convention must be VarArgs.</value>
  </data>
  <data name="InvalidOperation_NotGenericType" xml:space="preserve">
    <value>This operation is only valid on generic types.</value>
  </data>
  <data name="InvalidOperation_NotWithConcurrentGC" xml:space="preserve">
    <value>This API is not available when the concurrent GC is enabled.</value>
  </data>
  <data name="InvalidOperation_NoUnderlyingTypeOnEnum" xml:space="preserve">
    <value>Underlying type information on enumeration is not specified.</value>
  </data>
  <data name="InvalidOperation_NoValue" xml:space="preserve">
    <value>Nullable object must have a value.</value>
  </data>
  <data name="InvalidOperation_NullArray" xml:space="preserve">
    <value>The underlying array is null.</value>
  </data>
  <data name="InvalidOperation_NullContext" xml:space="preserve">
    <value>Cannot call Set on a null context</value>
  </data>
  <data name="InvalidOperation_NullModuleHandle" xml:space="preserve">
    <value>The requested operation is invalid when called on a null ModuleHandle.</value>
  </data>
  <data name="InvalidOperation_OpenLocalVariableScope" xml:space="preserve">
    <value>Local variable scope was not properly closed.</value>
  </data>
  <data name="InvalidOperation_Overlapped_Pack" xml:space="preserve">
    <value>Cannot pack a packed Overlapped again.</value>
  </data>
  <data name="InvalidOperation_PropertyInfoNotAvailable" xml:space="preserve">
    <value>This API does not support PropertyInfo tokens.</value>
  </data>
  <data name="InvalidOperation_ReadOnly" xml:space="preserve">
    <value>Instance is read-only.</value>
  </data>
  <data name="InvalidOperation_ResMgrBadResSet_Type" xml:space="preserve">
    <value>'{0}': ResourceSet derived classes must provide a constructor that takes a String file name and a constructor that takes a Stream.</value>
  </data>
  <data name="InvalidOperation_ResourceNotStream_Name" xml:space="preserve">
    <value>Resource '{0}' was not a Stream - call GetObject instead.</value>
  </data>
  <data name="InvalidOperation_ResourceNotString_Name" xml:space="preserve">
    <value>Resource '{0}' was not a String - call GetObject instead.</value>
  </data>
  <data name="InvalidOperation_ResourceNotString_Type" xml:space="preserve">
    <value>Resource was of type '{0}' instead of String - call GetObject instead.</value>
  </data>
  <data name="InvalidOperation_SetLatencyModeNoGC" xml:space="preserve">
    <value>The NoGCRegion mode is in progress.End it and then set a different mode.</value>
  </data>
  <data name="InvalidOperation_ShouldNotHaveMethodBody" xml:space="preserve">
    <value>Method body should not exist.</value>
  </data>
  <data name="InvalidOperation_ThreadWrongThreadStart" xml:space="preserve">
    <value>The thread was created with a ThreadStart delegate that does not accept a parameter.</value>
  </data>
  <data name="InvalidOperation_TimeoutsNotSupported" xml:space="preserve">
    <value>Timeouts are not supported on this stream.</value>
  </data>
  <data name="InvalidOperation_TimerAlreadyClosed" xml:space="preserve">
    <value>The Timer was already closed using an incompatible Dispose method.</value>
  </data>
  <data name="InvalidOperation_TypeCannotBeBoxed" xml:space="preserve">
    <value>The given type cannot be boxed.</value>
  </data>
  <data name="InvalidOperation_TypeHasBeenCreated" xml:space="preserve">
    <value>Unable to change after type has been created.</value>
  </data>
  <data name="InvalidOperation_TypeNotCreated" xml:space="preserve">
    <value>Type has not been created.</value>
  </data>
  <data name="InvalidOperation_UnderlyingArrayListChanged" xml:space="preserve">
    <value>This range in the underlying list is invalid. A possible cause is that elements were removed.</value>
  </data>
  <data name="InvalidOperation_UnknownEnumType" xml:space="preserve">
    <value>Unknown enum type.</value>
  </data>
  <data name="InvalidOperation_WrongAsyncResultOrEndCalledMultiple" xml:space="preserve">
    <value>Either the IAsyncResult object did not come from the corresponding async method on this type, or the End method was called multiple times with the same IAsyncResult.</value>
  </data>
  <data name="InvalidProgram_Default" xml:space="preserve">
    <value>Common Language Runtime detected an invalid program.</value>
  </data>
  <data name="InvalidTimeZone_InvalidId" xml:space="preserve">
    <value>The time zone ID '{0}' is invalid.</value>
  </data>
  <data name="InvalidTimeZone_InvalidFileData" xml:space="preserve">
    <value>The time zone ID '{0}' was found on the local computer, but the file at '{1}' was corrupt.</value>
  </data>
  <data name="InvalidTimeZone_InvalidRegistryData" xml:space="preserve">
    <value>The time zone ID '{0}' was found on the local computer, but the registry information was corrupt.</value>
  </data>
  <data name="InvalidTimeZone_InvalidJulianDay" xml:space="preserve">
    <value>Invalid Julian day in POSIX strings.</value>
  </data>
  <data name="InvalidTimeZone_NoTTInfoStructures" xml:space="preserve">
    <value>There are no ttinfo structures in the tzfile.  At least one ttinfo structure is required in order to construct a TimeZoneInfo object.</value>
  </data>
  <data name="InvalidTimeZone_UnparsablePosixMDateString" xml:space="preserve">
    <value>'{0}' is not a valid POSIX-TZ-environment-variable MDate rule.  A valid rule has the format 'Mm.w.d'.</value>
  </data>
  <data name="InvariantFailed" xml:space="preserve">
    <value>Invariant failed.</value>
  </data>
  <data name="InvariantFailed_Cnd" xml:space="preserve">
    <value>Invariant failed: {0}</value>
  </data>
  <data name="IO_NoFileTableInInMemoryAssemblies" xml:space="preserve">
    <value>This assembly does not have a file table because it was loaded from memory.</value>
  </data>
  <data name="IO_UnseekableFile" xml:space="preserve">
    <value>Unsupported unseekable file.</value>
  </data>
  <data name="IO_EOF_ReadBeyondEOF" xml:space="preserve">
    <value>Unable to read beyond the end of the stream.</value>
  </data>
  <data name="IO_FileLoad" xml:space="preserve">
    <value>Could not load the specified file.</value>
  </data>
  <data name="IO_FileLoad_FileName" xml:space="preserve">
    <value>Could not load the file '{0}'.</value>
  </data>
  <data name="IO_FileName_Name" xml:space="preserve">
    <value>File name: '{0}'</value>
  </data>
  <data name="IO_FileNotFound" xml:space="preserve">
    <value>Unable to find the specified file.</value>
  </data>
  <data name="IO_FileNotFound_FileName" xml:space="preserve">
    <value>Could not find file '{0}'.</value>
  </data>
  <data name="IO_AlreadyExists_Name" xml:space="preserve">
    <value>Cannot create '{0}' because a file or directory with the same name already exists.</value>
  </data>
  <data name="IO_DiskFull_Path_AllocationSize" xml:space="preserve">
    <value>Failed to create '{0}' with allocation size '{1}' because the disk was full.</value>
  </data>
  <data name="IO_FileTooLarge_Path_AllocationSize" xml:space="preserve">
    <value>Failed to create '{0}' with allocation size '{1}' because the file was too large.</value>
  </data>
  <data name="IO_BindHandleFailed" xml:space="preserve">
    <value>BindHandle for ThreadPool failed on this handle.</value>
  </data>
  <data name="IO_FileExists_Name" xml:space="preserve">
    <value>The file '{0}' already exists.</value>
  </data>
  <data name="IO_FileStreamHandlePosition" xml:space="preserve">
    <value>The OS handle's position is not what FileStream expected. Do not use a handle simultaneously in one FileStream and in Win32 code or another FileStream. This may cause data loss.</value>
  </data>
  <data name="IO_FileTooLong2GB" xml:space="preserve">
    <value>The file is too long. This operation is currently limited to supporting files less than 2 gigabytes in size.</value>
  </data>
  <data name="IO_FileTooLong" xml:space="preserve">
    <value>IO operation will not work. Most likely the file will become too long.</value>
  </data>
  <data name="IO_FileTooLongOrHandleNotSync" xml:space="preserve">
    <value>IO operation will not work. Most likely the file will become too long or the handle was not opened to support synchronous IO operations.</value>
  </data>
  <data name="IO_FixedCapacity" xml:space="preserve">
    <value>Unable to expand length of this stream beyond its capacity.</value>
  </data>
  <data name="IO_InvalidStringLen_Len" xml:space="preserve">
    <value>BinaryReader encountered an invalid string length of {0} characters.</value>
  </data>
  <data name="IO_SeekAppendOverwrite" xml:space="preserve">
    <value>Unable seek backward to overwrite data that previously existed in a file opened in Append mode.</value>
  </data>
  <data name="IO_SeekBeforeBegin" xml:space="preserve">
    <value>An attempt was made to move the position before the beginning of the stream.</value>
  </data>
  <data name="IO_SetLengthAppendTruncate" xml:space="preserve">
    <value>Unable to truncate data that previously existed in a file opened in Append mode.</value>
  </data>
  <data name="IO_SharingViolation_File" xml:space="preserve">
    <value>The process cannot access the file '{0}' because it is being used by another process.</value>
  </data>
  <data name="IO_SharingViolation_NoFileName" xml:space="preserve">
    <value>The process cannot access the file because it is being used by another process.</value>
  </data>
  <data name="IO_StreamTooLong" xml:space="preserve">
    <value>Stream was too long.</value>
  </data>
  <data name="IO_PathNotFound_NoPathName" xml:space="preserve">
    <value>Could not find a part of the path.</value>
  </data>
  <data name="IO_PathNotFound_Path" xml:space="preserve">
    <value>Could not find a part of the path '{0}'.</value>
  </data>
  <data name="IO_PathTooLong" xml:space="preserve">
    <value>The specified file name or path is too long, or a component of the specified path is too long.</value>
  </data>
  <data name="IO_PathTooLong_Path" xml:space="preserve">
    <value>The path '{0}' is too long, or a component of the specified path is too long.</value>
  </data>
  <data name="IO_TooManySymbolicLinkLevels" xml:space="preserve">
    <value>Too many levels of symbolic links in '{0}'.</value>
  </data>
  <data name="IO_UnknownFileName" xml:space="preserve">
    <value>[Unknown]</value>
  </data>
  <data name="IO_MaxAttemptsReached" xml:space="preserve">
    <value>Unable to complete the operation after the maximum number of attempts.</value>
  </data>
  <data name="Lazy_CreateValue_NoParameterlessCtorForT" xml:space="preserve">
    <value>The lazily-initialized type does not have a public, parameterless constructor.</value>
  </data>
  <data name="Lazy_ctor_ModeInvalid" xml:space="preserve">
    <value>The mode argument specifies an invalid value.</value>
  </data>
  <data name="Lazy_StaticInit_InvalidOperation" xml:space="preserve">
    <value>ValueFactory returned null.</value>
  </data>
  <data name="Lazy_ToString_ValueNotCreated" xml:space="preserve">
    <value>Value is not created.</value>
  </data>
  <data name="Lazy_Value_RecursiveCallsToValue" xml:space="preserve">
    <value>ValueFactory attempted to access the Value property of this instance.</value>
  </data>
  <data name="ManualResetEventSlim_ctor_TooManyWaiters" xml:space="preserve">
    <value>There are too many threads currently waiting on the event. A maximum of {0} waiting threads are supported.</value>
  </data>
  <data name="Marshaler_StringTooLong" xml:space="preserve">
    <value>Marshaler restriction: Excessively long string.</value>
  </data>
  <data name="MissingConstructor_Name" xml:space="preserve">
    <value>Constructor on type '{0}' not found.</value>
  </data>
  <data name="MissingField" xml:space="preserve">
    <value>Field not found.</value>
  </data>
  <data name="MissingField_Name" xml:space="preserve">
    <value>Field '{0}.{1}' not found.</value>
  </data>
  <data name="MissingManifestResource_MultipleBlobs" xml:space="preserve">
    <value>A case-insensitive lookup for resource file "{0}" in assembly "{1}" found multiple entries. Remove the duplicates or specify the exact case.</value>
  </data>
  <data name="MissingManifestResource_NoNeutralAsm" xml:space="preserve">
    <value>Could not find the resource "{0}" among the resources {2} embedded in the assembly "{1}", nor among the resources in any satellite assemblies for the specified culture. Perhaps the resources were embedded with an incorrect name.</value>
  </data>
  <data name="MissingManifestResource_NoNeutralDisk" xml:space="preserve">
    <value>Could not find any resources appropriate for the specified culture (or the neutral culture) on disk.</value>
  </data>
  <data name="MissingMember" xml:space="preserve">
    <value>Member not found.</value>
  </data>
  <data name="MissingMember_Name" xml:space="preserve">
    <value>Member '{0}.{1}' not found.</value>
  </data>
  <data name="MissingMemberNestErr" xml:space="preserve">
    <value>TypedReference can only be made on nested value Types.</value>
  </data>
  <data name="MissingMemberTypeRef" xml:space="preserve">
    <value>FieldInfo does not match the target Type.</value>
  </data>
  <data name="MissingMethod_Name" xml:space="preserve">
    <value>Method '{0}.{1}' not found.</value>
  </data>
  <data name="MissingSatelliteAssembly_Culture_Name" xml:space="preserve">
    <value>The satellite assembly named "{1}" for fallback culture "{0}" either could not be found or could not be loaded. This is generally a setup problem. Please consider reinstalling or repairing the application.</value>
  </data>
  <data name="MissingSatelliteAssembly_Default" xml:space="preserve">
    <value>Resource lookup fell back to the ultimate fallback resources in a satellite assembly, but that satellite either was not found or could not be loaded. Please consider reinstalling or repairing the application.</value>
  </data>
  <data name="Multicast_Combine" xml:space="preserve">
    <value>Delegates that are not of type MulticastDelegate may not be combined.</value>
  </data>
  <data name="MustUseCCRewrite" xml:space="preserve">
    <value>An assembly (probably "{1}") must be rewritten using the code contracts binary rewriter (CCRewrite) because it is calling Contract.{0} and the CONTRACTS_FULL symbol is defined.  Remove any explicit definitions of the CONTRACTS_FULL symbol from your project and rebuild.  CCRewrite can be downloaded from https://go.microsoft.com/fwlink/?LinkID=169180. \r\nAfter the rewriter is installed, it can be enabled in Visual Studio from the project's Properties page on the Code Contracts pane.  Ensure that "Perform Runtime Contract Checking" is enabled, which will define CONTRACTS_FULL.</value>
  </data>
  <data name="NotSupported_AbstractNonCLS" xml:space="preserve">
    <value>This non-CLS method is not implemented.</value>
  </data>
  <data name="NotSupported_ActivAttr" xml:space="preserve">
    <value>Activation Attributes are not supported.</value>
  </data>
  <data name="NotSupported_AssemblyLoadFromHash" xml:space="preserve">
    <value>Assembly.LoadFrom with hashValue is not supported.</value>
  </data>
  <data name="NotSupported_ByRefLike" xml:space="preserve">
    <value>Cannot create boxed ByRef-like values.</value>
  </data>
  <data name="NotSupported_ByRefLikeArray" xml:space="preserve">
    <value>Cannot create arrays of ByRef-like values.</value>
  </data>
  <data name="CannotUseByRefLikeTypeInInstantiation" xml:space="preserve">
    <value>Cannot instantiate a generic type on a ByRef-like type.</value>
  </data>
  <data name="NotSupported_ByRefToByRefLikeReturn" xml:space="preserve">
    <value>ByRef to ByRef-like return values are not supported in reflection invocation.</value>
  </data>
  <data name="NotSupported_ByRefToVoidReturn" xml:space="preserve">
    <value>ByRef to void return values are not supported in reflection invocation.</value>
  </data>
  <data name="NotSupported_CallToVarArg" xml:space="preserve">
    <value>Vararg calling convention not supported.</value>
  </data>
  <data name="NotSupported_CannotCallEqualsOnSpan" xml:space="preserve">
    <value>Equals() on Span and ReadOnlySpan is not supported. Use operator== instead.</value>
  </data>
  <data name="NotSupported_CannotCallGetHashCodeOnSpan" xml:space="preserve">
    <value>GetHashCode() on Span and ReadOnlySpan is not supported.</value>
  </data>
  <data name="NotSupported_ChangeType" xml:space="preserve">
    <value>ChangeType operation is not supported.</value>
  </data>
  <data name="NotSupported_CollectibleAssemblyResolve" xml:space="preserve">
    <value>Resolving to a collectible assembly is not supported.</value>
  </data>
  <data name="NotSupported_CollectibleBoundNonCollectible" xml:space="preserve">
    <value>A non-collectible assembly may not reference a collectible assembly.</value>
  </data>
  <data name="NotSupported_ContainsStackPtr" xml:space="preserve">
    <value>An element type cannot contain a stack pointer.</value>
  </data>
  <data name="NotSupported_CreateInstanceWithTypeBuilder" xml:space="preserve">
    <value>CreateInstance cannot be used with an object of type TypeBuilder.</value>
  </data>
  <data name="NotSupported_DBNullSerial" xml:space="preserve">
    <value>Only one DBNull instance may exist, and calls to DBNull deserialization methods are not allowed.</value>
  </data>
  <data name="NotSupported_DynamicAssembly" xml:space="preserve">
    <value>The invoked member is not supported in a dynamic assembly.</value>
  </data>
  <data name="NotSupported_DynamicMethodFlags" xml:space="preserve">
    <value>Wrong MethodAttributes or CallingConventions for DynamicMethod. Only public, static, standard supported</value>
  </data>
  <data name="NotSupported_DynamicModule" xml:space="preserve">
    <value>The invoked member is not supported in a dynamic module.</value>
  </data>
  <data name="NotSupported_FixedSizeCollection" xml:space="preserve">
    <value>Collection was of a fixed size.</value>
  </data>
  <data name="InvalidProgram_GenericMethod" xml:space="preserve">
    <value>Generic methods with UnmanagedCallersOnlyAttribute are invalid.</value>
  </data>
  <data name="InvalidOperation_SpanOverlappedOperation" xml:space="preserve">
    <value>This operation is invalid on overlapping buffers.</value>
  </data>
  <data name="InvalidOperation_TimeProviderNullLocalTimeZone" xml:space="preserve">
    <value>The operation cannot be performed when TimeProvider.LocalTimeZone is null.</value>
  </data>
  <data name="InvalidOperation_TimeProviderInvalidTimestampFrequency" xml:space="preserve">
    <value>The operation cannot be performed when TimeProvider.TimestampFrequency is zero or negative.</value>
  </data>
  <data name="NotSupported_IDispInvokeDefaultMemberWithNamedArgs" xml:space="preserve">
    <value>Invoking default method with named arguments is not supported.</value>
  </data>
  <data name="NotSupported_IllegalOneByteBranch" xml:space="preserve">
    <value>Illegal one-byte branch at position: {0}. Requested branch was: {1}.</value>
  </data>
  <data name="NotSupported_KeyCollectionSet" xml:space="preserve">
    <value>Mutating a key collection derived from a dictionary is not allowed.</value>
  </data>
  <data name="NotSupported_ManagedActivation" xml:space="preserve">
    <value>Cannot create uninitialized instances of types requiring managed activation.</value>
  </data>
  <data name="NotSupported_MaxWaitHandles" xml:space="preserve">
    <value>The number of WaitHandles must be less than or equal to 64.</value>
  </data>
  <data name="NotSupported_MaxWaitHandles_STA" xml:space="preserve">
    <value>The number of WaitHandles on a STA thread must be less than or equal to 63.</value>
  </data>
  <data name="NotSupported_MemStreamNotExpandable" xml:space="preserve">
    <value>Memory stream is not expandable.</value>
  </data>
  <data name="NotSupported_MustBeModuleBuilder" xml:space="preserve">
    <value>Module argument must be a ModuleBuilder.</value>
  </data>
  <data name="NotSupported_UnmanagedCallersOnlyTarget" xml:space="preserve">
    <value>Methods with UnmanagedCallersOnlyAttribute cannot be used as delegate target.</value>
  </data>
  <data name="NotSupported_NoCodepageData" xml:space="preserve">
    <value>No data is available for encoding {0}. For information on defining a custom encoding, see the documentation for the Encoding.RegisterProvider method.</value>
  </data>
  <data name="InvalidOperation_FunctionMissingUnmanagedCallersOnly" xml:space="preserve">
    <value>Function not marked with UnmanagedCallersOnlyAttribute.</value>
  </data>
  <data name="InvalidProgram_NonBlittableTypes" xml:space="preserve">
    <value>Non-blittable parameter types are invalid for UnmanagedCallersOnly methods.</value>
  </data>
  <data name="NotSupported_NonReflectedType" xml:space="preserve">
    <value>Not supported in a non-reflected type.</value>
  </data>
  <data name="InvalidProgram_NonStaticMethod" xml:space="preserve">
    <value>Non-static methods with UnmanagedCallersOnlyAttribute are invalid.</value>
  </data>
  <data name="NotImplemented_NoSupportForModOpt" xml:space="preserve">
    <value>Mono does not currently support setting modOpt/modReq through SignatureHelper.</value>
  </data>
  <data name="NotSupported_NoParentDefaultConstructor" xml:space="preserve">
    <value>Parent does not have a default constructor. The default constructor must be explicitly defined.</value>
  </data>
  <data name="NotSupported_NoTypeInfo" xml:space="preserve">
    <value>Cannot resolve {0} to a TypeInfo object.</value>
  </data>
  <data name="NotSupported_NYI" xml:space="preserve">
    <value>This feature is not implemented.</value>
  </data>
  <data name="NotSupported_ObsoleteResourcesFile" xml:space="preserve">
    <value>Found an obsolete .resources file in assembly '{0}'. Rebuild that .resources file then rebuild that assembly.</value>
  </data>
  <data name="NotSupported_OleAutBadVarType" xml:space="preserve">
    <value>The given Variant type is not supported by this OleAut function.</value>
  </data>
  <data name="NotSupported_OpenType" xml:space="preserve">
    <value>Cannot create arrays of open type.</value>
  </data>
  <data name="NotSupported_OutputStreamUsingTypeBuilder" xml:space="preserve">
    <value>Output streams do not support TypeBuilders.</value>
  </data>
  <data name="NotSupported_RangeCollection" xml:space="preserve">
    <value>The specified operation is not supported on Ranges.</value>
  </data>
  <data name="NotSupported_Reading" xml:space="preserve">
    <value>Accessor does not support reading.</value>
  </data>
  <data name="NotSupported_ReadOnlyCollection" xml:space="preserve">
    <value>Collection is read-only.</value>
  </data>
  <data name="NotSupported_ResourceObjectSerialization" xml:space="preserve">
    <value>Cannot read resources that depend on serialization.</value>
  </data>
  <data name="NotSupported_SignalAndWaitSTAThread" xml:space="preserve">
    <value>SignalAndWait on a STA thread is not supported.</value>
  </data>
  <data name="NotSupported_StringComparison" xml:space="preserve">
    <value>The string comparison type passed in is currently not supported.</value>
  </data>
  <data name="NotSupported_SubclassOverride" xml:space="preserve">
    <value>Derived classes must provide an implementation.</value>
  </data>
  <data name="NotSupported_SymbolMethod" xml:space="preserve">
    <value>Not supported in an array method of a type definition that is not complete.</value>
  </data>
  <data name="NotSupported_TooManyArgs" xml:space="preserve">
    <value>Stack size too deep. Possibly too many arguments.</value>
  </data>
  <data name="NotSupported_Type" xml:space="preserve">
    <value>Type is not supported.</value>
  </data>
  <data name="NotSupported_TypeNotYetCreated" xml:space="preserve">
    <value>The invoked member is not supported before the type is created.</value>
  </data>
  <data name="NotSupported_UmsSafeBuffer" xml:space="preserve">
    <value>This operation is not supported for an UnmanagedMemoryStream created from a SafeBuffer.</value>
  </data>
  <data name="NotSupported_UnitySerHolder" xml:space="preserve">
    <value>The UnitySerializationHolder object is designed to transmit information about other types and is not serializable itself.</value>
  </data>
  <data name="NotSupported_UnknownTypeCode" xml:space="preserve">
    <value>TypeCode '{0}' was not valid.</value>
  </data>
  <data name="NotSupported_WaitAllSTAThread" xml:space="preserve">
    <value>WaitAll for multiple handles on a STA thread is not supported.</value>
  </data>
  <data name="NotSupported_UnreadableStream" xml:space="preserve">
    <value>Stream does not support reading.</value>
  </data>
  <data name="NotSupported_UnseekableStream" xml:space="preserve">
    <value>Stream does not support seeking.</value>
  </data>
  <data name="NotSupported_UnwritableStream" xml:space="preserve">
    <value>Stream does not support writing.</value>
  </data>
  <data name="NotSupported_ValueClassCM" xml:space="preserve">
    <value>Custom marshalers for value types are not currently supported.</value>
  </data>
  <data name="NotSupported_ValueCollectionSet" xml:space="preserve">
    <value>Mutating a value collection derived from a dictionary is not allowed.</value>
  </data>
  <data name="NotSupported_VoidArray" xml:space="preserve">
    <value>Arrays of System.Void are not supported.</value>
  </data>
  <data name="NotSupported_Writing" xml:space="preserve">
    <value>Accessor does not support writing.</value>
  </data>
  <data name="NotSupported_WrongResourceReader_Type" xml:space="preserve">
    <value>This .resources file should not be read with this reader. The resource reader type is "{0}".</value>
  </data>
  <data name="NullReference_This" xml:space="preserve">
    <value>The pointer for this method was null.</value>
  </data>
  <data name="ObjectDisposed_FileClosed" xml:space="preserve">
    <value>Cannot access a closed file.</value>
  </data>
  <data name="ObjectDisposed_Generic" xml:space="preserve">
    <value>Cannot access a disposed object.</value>
  </data>
  <data name="ObjectDisposed_ObjectName_Name" xml:space="preserve">
    <value>Object name: '{0}'.</value>
  </data>
  <data name="ObjectDisposed_WriterClosed" xml:space="preserve">
    <value>Cannot write to a closed TextWriter.</value>
  </data>
  <data name="ObjectDisposed_ReaderClosed" xml:space="preserve">
    <value>Cannot read from a closed TextReader.</value>
  </data>
  <data name="ObjectDisposed_ResourceSet" xml:space="preserve">
    <value>Cannot access a closed resource set.</value>
  </data>
  <data name="ObjectDisposed_StreamClosed" xml:space="preserve">
    <value>Cannot access a closed Stream.</value>
  </data>
  <data name="ObjectDisposed_ViewAccessorClosed" xml:space="preserve">
    <value>Cannot access a closed accessor.</value>
  </data>
  <data name="OperationCanceled" xml:space="preserve">
    <value>The operation was canceled.</value>
  </data>
  <data name="Overflow_Byte" xml:space="preserve">
    <value>Value was either too large or too small for an unsigned byte.</value>
  </data>
  <data name="Overflow_Char" xml:space="preserve">
    <value>Value was either too large or too small for a character.</value>
  </data>
  <data name="Overflow_Currency" xml:space="preserve">
    <value>Value was either too large or too small for a Currency.</value>
  </data>
  <data name="Overflow_Decimal" xml:space="preserve">
    <value>Value was either too large or too small for a Decimal.</value>
  </data>
  <data name="Overflow_Duration" xml:space="preserve">
    <value>The duration cannot be returned for TimeSpan.MinValue because the absolute value of TimeSpan.MinValue exceeds the value of TimeSpan.MaxValue.</value>
  </data>
  <data name="Overflow_Int16" xml:space="preserve">
    <value>Value was either too large or too small for an Int16.</value>
  </data>
  <data name="Overflow_Int32" xml:space="preserve">
    <value>Value was either too large or too small for an Int32.</value>
  </data>
  <data name="Overflow_Int64" xml:space="preserve">
    <value>Value was either too large or too small for an Int64.</value>
  </data>
  <data name="Overflow_Int128" xml:space="preserve">
    <value>Value was either too large or too small for an Int128.</value>
  </data>
  <data name="Overflow_MutexReacquireCount" xml:space="preserve">
    <value>The current thread attempted to reacquire a mutex that has reached its maximum acquire count.</value>
  </data>
  <data name="Overflow_NegateTwosCompNum" xml:space="preserve">
    <value>Negating the minimum value of a twos complement number is invalid.</value>
  </data>
  <data name="Overflow_NegativeUnsigned" xml:space="preserve">
    <value>The string was being parsed as an unsigned number and could not have a negative sign.</value>
  </data>
  <data name="Overflow_SByte" xml:space="preserve">
    <value>Value was either too large or too small for a signed byte.</value>
  </data>
  <data name="Overflow_TimeSpanElementTooLarge" xml:space="preserve">
    <value>The TimeSpan string '{0}' could not be parsed because at least one of the numeric components is out of range or contains too many digits.</value>
  </data>
  <data name="Overflow_TimeSpanTooLong" xml:space="preserve">
    <value>TimeSpan overflowed because the duration is too long.</value>
  </data>
  <data name="Overflow_UInt16" xml:space="preserve">
    <value>Value was either too large or too small for a UInt16.</value>
  </data>
  <data name="Overflow_UInt32" xml:space="preserve">
    <value>Value was either too large or too small for a UInt32.</value>
  </data>
  <data name="Overflow_UInt64" xml:space="preserve">
    <value>Value was either too large or too small for a UInt64.</value>
  </data>
  <data name="Overflow_UInt128" xml:space="preserve">
    <value>Value was either too large or too small for a UInt128.</value>
  </data>
  <data name="PlatformNotSupported_ArgIterator" xml:space="preserve">
    <value>ArgIterator is not supported on this platform.</value>
  </data>
  <data name="PlatformNotSupported_ComInterop" xml:space="preserve">
    <value>COM Interop is not supported on this platform.</value>
  </data>
  <data name="PlatformNotSupported_NamedSynchronizationPrimitives" xml:space="preserve">
    <value>The named version of this synchronization primitive is not supported on this platform.</value>
  </data>
  <data name="PlatformNotSupported_NamedSyncObjectWaitAnyWaitAll" xml:space="preserve">
    <value>Wait operations on multiple wait handles including a named synchronization primitive are not supported on this platform.</value>
  </data>
  <data name="PlatformNotSupported_OSXFileLocking" xml:space="preserve">
    <value>Locking/unlocking file regions is not supported on this platform. Use FileShare on the entire file instead.</value>
  </data>
  <data name="PlatformNotSupported_ReflectionOnly" xml:space="preserve">
    <value>ReflectionOnly loading is not supported on this platform.</value>
  </data>
  <data name="PlatformNotSupported_Remoting" xml:space="preserve">
    <value>Remoting is not supported on this platform.</value>
  </data>
  <data name="PlatformNotSupported_SecureBinarySerialization" xml:space="preserve">
    <value>Secure binary serialization is not supported on this platform.</value>
  </data>
  <data name="PlatformNotSupported_StrongNameSigning" xml:space="preserve">
    <value>Strong-name signing is not supported on this platform.</value>
  </data>
  <data name="PlatformNotSupported_UnixFileMode" xml:space="preserve">
    <value>Unix file modes are not supported on this platform.</value>
  </data>
  <data name="PlatformNotSupported_OverlappedIO" xml:space="preserve">
    <value>This API is specific to the way in which Windows handles asynchronous I/O, and is not supported on this platform.</value>
  </data>
  <data name="PlatformNotSupported_ITypeInfo" xml:space="preserve">
    <value>Marshalling a System.Type to an unmanaged ITypeInfo or marshalling an ITypeInfo to a System.Type is not supported on this platform.</value>
  </data>
  <data name="PlatformNotSupported_IExpando" xml:space="preserve">
    <value>Marshalling an IDispatchEx to an IReflect or IExpando is not supported on this platform.</value>
  </data>
  <data name="PlatformNotSupported_AppDomains" xml:space="preserve">
    <value>Secondary AppDomains are not supported on this platform.</value>
  </data>
  <data name="PlatformNotSupported_CAS" xml:space="preserve">
    <value>Code Access Security is not supported on this platform.</value>
  </data>
  <data name="PlatformNotSupported_Principal" xml:space="preserve">
    <value>Windows Principal functionality is not supported on this platform.</value>
  </data>
  <data name="PlatformNotSupported_ThreadAbort" xml:space="preserve">
    <value>Thread abort is not supported on this platform.</value>
  </data>
  <data name="PlatformNotSupported_ThreadSuspend" xml:space="preserve">
    <value>Thread suspend is not supported on this platform.</value>
  </data>
  <data name="PlatformNotSupported_UserDefinedSubclassesOfType" xml:space="preserve">
    <value>User defined subclasses of System.Type are not yet supported.</value>
  </data>
  <data name="PostconditionFailed" xml:space="preserve">
    <value>Postcondition failed.</value>
  </data>
  <data name="PostconditionFailed_Cnd" xml:space="preserve">
    <value>Postcondition failed: {0}</value>
  </data>
  <data name="PostconditionOnExceptionFailed" xml:space="preserve">
    <value>Postcondition failed after throwing an exception.</value>
  </data>
  <data name="PostconditionOnExceptionFailed_Cnd" xml:space="preserve">
    <value>Postcondition failed after throwing an exception: {0}</value>
  </data>
  <data name="PreconditionFailed" xml:space="preserve">
    <value>Precondition failed.</value>
  </data>
  <data name="PreconditionFailed_Cnd" xml:space="preserve">
    <value>Precondition failed: {0}</value>
  </data>
  <data name="PersistedFiles_NoHomeDirectory" xml:space="preserve">
    <value>The home directory of the current user could not be determined.</value>
  </data>
  <data name="Rank_MultiDimNotSupported" xml:space="preserve">
    <value>Only single dimension arrays are supported here.</value>
  </data>
  <data name="Rank_MustMatch" xml:space="preserve">
    <value>The specified arrays must have the same number of dimensions.</value>
  </data>
  <data name="ReflectionTypeLoad_LoadFailed" xml:space="preserve">
    <value>Unable to load one or more of the requested types.</value>
  </data>
  <data name="ResourceReaderIsClosed" xml:space="preserve">
    <value>ResourceReader is closed.</value>
  </data>
  <data name="Resources_StreamNotValid" xml:space="preserve">
    <value>Stream is not a valid resource file.</value>
  </data>
  <data name="InvalidFilterCriteriaException_CritInt" xml:space="preserve">
    <value>An Int32 must be provided for the filter criteria.</value>
  </data>
  <data name="InvalidFilterCriteriaException_CritString" xml:space="preserve">
    <value>A String must be provided for the filter criteria.</value>
  </data>
  <data name="RFLCT_InvalidFieldFail" xml:space="preserve">
    <value>'{0}' field specified was not found.</value>
  </data>
  <data name="RFLCT_InvalidPropFail" xml:space="preserve">
    <value>'{0}' property specified was not found.</value>
  </data>
  <data name="RFLCT_Targ_ITargMismatch" xml:space="preserve">
    <value>Object does not match target type.</value>
  </data>
  <data name="RFLCT_Targ_ITargMismatch_WithType" xml:space="preserve">
    <value>Object type {0} does not match target type {1}.</value>
  </data>
  <data name="RFLCT_Targ_StatFldReqTarg" xml:space="preserve">
    <value>Non-static field requires a target.</value>
  </data>
  <data name="RFLCT_Targ_StatMethReqTarg" xml:space="preserve">
    <value>Non-static method requires a target.</value>
  </data>
  <data name="RuntimeInstanceNotAllowed" xml:space="preserve">
    <value>Runtime instantiation of this attribute is not allowed.</value>
  </data>
  <data name="RuntimeWrappedException" xml:space="preserve">
    <value>An object that does not derive from System.Exception has been wrapped in a RuntimeWrappedException.</value>
  </data>
  <data name="StandardOleMarshalObjectGetMarshalerFailed" xml:space="preserve">
    <value>Failed to get marshaler for IID {0}.</value>
  </data>
  <data name="Security_CannotReadFileData" xml:space="preserve">
    <value>The time zone ID '{0}' was found on the local computer, but the application does not have permission to read the file.</value>
  </data>
  <data name="Security_CannotReadRegistryData" xml:space="preserve">
    <value>The time zone ID '{0}' was found on the local computer, but the application does not have permission to read the registry information.</value>
  </data>
  <data name="Security_RegistryPermission" xml:space="preserve">
    <value>Requested registry access is not allowed.</value>
  </data>
  <data name="SemaphoreSlim_ctor_InitialCountWrong" xml:space="preserve">
    <value>The initialCount argument must be non-negative and less than or equal to the maximumCount.</value>
  </data>
  <data name="SemaphoreSlim_ctor_MaxCountWrong" xml:space="preserve">
    <value>The maximumCount argument must be a positive number. If a maximum is not required, use the constructor without a maxCount parameter.</value>
  </data>
  <data name="SemaphoreSlim_Release_CountWrong" xml:space="preserve">
    <value>The releaseCount argument must be greater than zero.</value>
  </data>
  <data name="SemaphoreSlim_Wait_TimeoutWrong" xml:space="preserve">
    <value>The timeout must represent a value between -1 and Int32.MaxValue, inclusive.</value>
  </data>
  <data name="Serialization_BadParameterInfo" xml:space="preserve">
    <value>Non existent ParameterInfo. Position bigger than member's parameters length.</value>
  </data>
  <data name="Serialization_CorruptField" xml:space="preserve">
    <value>The value of the field '{0}' is invalid.  The serialized data is corrupt.</value>
  </data>
  <data name="Serialization_DateTimeTicksOutOfRange" xml:space="preserve">
    <value>Invalid serialized DateTime data. Ticks must be between DateTime.MinValue.Ticks and DateTime.MaxValue.Ticks.</value>
  </data>
  <data name="Serialization_DelegatesNotSupported" xml:space="preserve">
    <value>Serializing delegates is not supported on this platform.</value>
  </data>
  <data name="Serialization_InsufficientState" xml:space="preserve">
    <value>Insufficient state to return the real object.</value>
  </data>
  <data name="Serialization_InvalidData" xml:space="preserve">
    <value>An error occurred while deserializing the object.  The serialized data is corrupt.</value>
  </data>
  <data name="Serialization_InvalidEscapeSequence" xml:space="preserve">
    <value>The serialized data contained an invalid escape sequence '\\{0}'.</value>
  </data>
  <data name="Serialization_InvalidOnDeser" xml:space="preserve">
    <value>OnDeserialization method was called while the object was not being deserialized.</value>
  </data>
  <data name="Serialization_InvalidPtrValue" xml:space="preserve">
    <value>An IntPtr or UIntPtr with an eight byte value cannot be deserialized on a machine with a four byte word size.</value>
  </data>
  <data name="Serialization_InvalidType" xml:space="preserve">
    <value>Only system-provided types can be passed to the GetUninitializedObject method. '{0}' is not a valid instance of a type.</value>
  </data>
  <data name="Serialization_KeyValueDifferentSizes" xml:space="preserve">
    <value>The keys and values arrays have different sizes.</value>
  </data>
  <data name="Serialization_MissingDateTimeData" xml:space="preserve">
    <value>Invalid serialized DateTime data. Unable to find 'ticks' or 'dateData'.</value>
  </data>
  <data name="Serialization_MissingKeys" xml:space="preserve">
    <value>The Keys for this Hashtable are missing.</value>
  </data>
  <data name="Serialization_MissingValues" xml:space="preserve">
    <value>The values for this dictionary are missing.</value>
  </data>
  <data name="Serialization_NoParameterInfo" xml:space="preserve">
    <value>Serialized member does not have a ParameterInfo.</value>
  </data>
  <data name="Serialization_NotFound" xml:space="preserve">
    <value>Member '{0}' was not found.</value>
  </data>
  <data name="Serialization_NullKey" xml:space="preserve">
    <value>One of the serialized keys is null.</value>
  </data>
  <data name="Serialization_OptionalFieldVersionValue" xml:space="preserve">
    <value>Version value must be positive.</value>
  </data>
  <data name="Serialization_SameNameTwice" xml:space="preserve">
    <value>Cannot add the same member twice to a SerializationInfo object.</value>
  </data>
  <data name="Serialization_StringBuilderCapacity" xml:space="preserve">
    <value>The serialized Capacity property of StringBuilder must be positive, less than or equal to MaxCapacity and greater than or equal to the String length.</value>
  </data>
  <data name="Serialization_StringBuilderMaxCapacity" xml:space="preserve">
    <value>The serialized MaxCapacity property of StringBuilder must be positive and greater than or equal to the String length.</value>
  </data>
  <data name="SetterHasNoParams" xml:space="preserve">
    <value>Setter must have parameters.</value>
  </data>
  <data name="Lock_Enter_LockRecursionException" xml:space="preserve">
    <value>The lock has reached the limit of recursive enters.</value>
  </data>
  <data name="Lock_Enter_WaiterCountOverflow_OutOfMemoryException" xml:space="preserve">
    <value>The lock has reached the limit of how many threads may wait for the lock.</value>
  </data>
  <data name="Lock_Exit_SynchronizationLockException" xml:space="preserve">
    <value>The calling thread does not hold the lock.</value>
  </data>
  <data name="SpinLock_IsHeldByCurrentThread" xml:space="preserve">
    <value>Thread tracking is disabled.</value>
  </data>
  <data name="SpinLock_TryEnter_ArgumentOutOfRange" xml:space="preserve">
    <value>The timeout must be a value between -1 and Int32.MaxValue, inclusive.</value>
  </data>
  <data name="SpinLock_TryEnter_LockRecursionException" xml:space="preserve">
    <value>The calling thread already holds the lock.</value>
  </data>
  <data name="SpinLock_TryReliableEnter_ArgumentException" xml:space="preserve">
    <value>The tookLock argument must be set to false before calling this method.</value>
  </data>
  <data name="SpinWait_SpinUntil_TimeoutWrong" xml:space="preserve">
    <value>The timeout must represent a value between -1 and Int32.MaxValue, inclusive.</value>
  </data>
  <data name="StackTrace_InFileILOffset" xml:space="preserve">
    <value>in {0}:token 0x{1:x}+0x{2:x}</value>
  </data>
  <data name="StackTrace_InFileLineNumber" xml:space="preserve">
    <value>in {0}:line {1}</value>
  </data>
  <data name="TargetInvocation_MethodCannotBeInvoked" xml:space="preserve">
    <value>Method cannot be invoked.</value>
  </data>
  <data name="Task_ContinueWith_ESandLR" xml:space="preserve">
    <value>The specified TaskContinuationOptions combined LongRunning and ExecuteSynchronously.  Synchronous continuations should not be long running.</value>
  </data>
  <data name="Task_ContinueWith_NotOnAnything" xml:space="preserve">
    <value>The specified TaskContinuationOptions excluded all continuation kinds.</value>
  </data>
  <data name="Task_InvalidTimerTimeSpan" xml:space="preserve">
    <value>The value needs to translate in milliseconds to -1 (signifying an infinite timeout), 0, or a positive integer less than or equal to the maximum allowed timer duration.</value>
  </data>
  <data name="Task_Delay_InvalidMillisecondsDelay" xml:space="preserve">
    <value>The value needs to be either -1 (signifying an infinite timeout), 0 or a positive integer.</value>
  </data>
  <data name="Task_Dispose_NotCompleted" xml:space="preserve">
    <value>A task may only be disposed if it is in a completion state (RanToCompletion, Faulted or Canceled).</value>
  </data>
  <data name="Task_FromAsync_LongRunning" xml:space="preserve">
    <value>It is invalid to specify TaskCreationOptions.LongRunning in calls to FromAsync.</value>
  </data>
  <data name="Task_FromAsync_PreferFairness" xml:space="preserve">
    <value>It is invalid to specify TaskCreationOptions.PreferFairness in calls to FromAsync.</value>
  </data>
  <data name="Task_MultiTaskContinuation_EmptyTaskList" xml:space="preserve">
    <value>The tasks argument contains no tasks.</value>
  </data>
  <data name="Task_MultiTaskContinuation_FireOptions" xml:space="preserve">
    <value>It is invalid to exclude specific continuation kinds for continuations off of multiple tasks.</value>
  </data>
  <data name="Task_MultiTaskContinuation_NullTask" xml:space="preserve">
    <value>The tasks argument included a null value.</value>
  </data>
  <data name="Task_RunSynchronously_AlreadyStarted" xml:space="preserve">
    <value>RunSynchronously may not be called on a task that was already started.</value>
  </data>
  <data name="Task_RunSynchronously_Continuation" xml:space="preserve">
    <value>RunSynchronously may not be called on a continuation task.</value>
  </data>
  <data name="Task_RunSynchronously_Promise" xml:space="preserve">
    <value>RunSynchronously may not be called on a task not bound to a delegate, such as the task returned from an asynchronous method.</value>
  </data>
  <data name="Task_RunSynchronously_TaskCompleted" xml:space="preserve">
    <value>RunSynchronously may not be called on a task that has already completed.</value>
  </data>
  <data name="Task_Start_AlreadyStarted" xml:space="preserve">
    <value>Start may not be called on a task that was already started.</value>
  </data>
  <data name="Task_Start_ContinuationTask" xml:space="preserve">
    <value>Start may not be called on a continuation task.</value>
  </data>
  <data name="Task_Start_Promise" xml:space="preserve">
    <value>Start may not be called on a promise-style task.</value>
  </data>
  <data name="Task_Start_TaskCompleted" xml:space="preserve">
    <value>Start may not be called on a task that has completed.</value>
  </data>
  <data name="Task_ThrowIfDisposed" xml:space="preserve">
    <value>The task has been disposed.</value>
  </data>
  <data name="Task_WaitMulti_NullTask" xml:space="preserve">
    <value>The tasks array included at least one null element.</value>
  </data>
  <data name="Task_MustBeCompleted" xml:space="preserve">
    <value>The provided task must have already completed.</value>
  </data>
  <data name="TaskT_ConfigureAwait_InvalidOptions" xml:space="preserve">
    <value>Task&lt;TResult&gt;.ConfigureAwait does not support ConfigureAwaitOptions.SuppressThrowing. To suppress throwing, instead cast the Task&lt;TResult&gt; to its base class Task and await that with SuppressThrowing.</value>
  </data>
  <data name="TaskCanceledException_ctor_DefaultMessage" xml:space="preserve">
    <value>A task was canceled.</value>
  </data>
  <data name="TaskCompletionSourceT_TrySetException_NoExceptions" xml:space="preserve">
    <value>The exceptions collection was empty.</value>
  </data>
  <data name="TaskCompletionSourceT_TrySetException_NullException" xml:space="preserve">
    <value>The exceptions collection included at least one null element.</value>
  </data>
  <data name="TaskExceptionHolder_UnhandledException" xml:space="preserve">
    <value>A Task's exception(s) were not observed either by Waiting on the Task or accessing its Exception property. As a result, the unobserved exception was rethrown by the finalizer thread.</value>
  </data>
  <data name="TaskExceptionHolder_UnknownExceptionType" xml:space="preserve">
    <value>(Internal)Expected an Exception or an IEnumerable&lt;Exception&gt;</value>
  </data>
  <data name="TaskScheduler_ExecuteTask_WrongTaskScheduler" xml:space="preserve">
    <value>ExecuteTask may not be called for a task which was previously queued to a different TaskScheduler.</value>
  </data>
  <data name="TaskScheduler_FromCurrentSynchronizationContext_NoCurrent" xml:space="preserve">
    <value>The current SynchronizationContext may not be used as a TaskScheduler.</value>
  </data>
  <data name="TaskScheduler_InconsistentStateAfterTryExecuteTaskInline" xml:space="preserve">
    <value>The TryExecuteTaskInline call to the underlying scheduler succeeded, but the task body was not invoked.</value>
  </data>
  <data name="TaskSchedulerException_ctor_DefaultMessage" xml:space="preserve">
    <value>An exception was thrown by a TaskScheduler.</value>
  </data>
  <data name="TaskT_DebuggerNoResult" xml:space="preserve">
    <value>{Not yet computed}</value>
  </data>
  <data name="TaskT_TransitionToFinal_AlreadyCompleted" xml:space="preserve">
    <value>An attempt was made to transition a task to a final state when it had already completed.</value>
  </data>
  <data name="Thread_ApartmentState_ChangeFailed" xml:space="preserve">
    <value>Failed to set the specified COM apartment state. Current apartment state '{0}'.</value>
  </data>
  <data name="Thread_GetSetCompressedStack_NotSupported" xml:space="preserve">
    <value>Use CompressedStack.(Capture/Run) instead.</value>
  </data>
  <data name="Thread_Operation_RequiresCurrentThread" xml:space="preserve">
    <value>This operation must be performed on the same thread as that represented by the Thread instance.</value>
  </data>
  <data name="Threading_AbandonedMutexException" xml:space="preserve">
    <value>The wait completed due to an abandoned mutex.</value>
  </data>
  <data name="Threading_WaitHandleCannotBeOpenedException" xml:space="preserve">
    <value>No handle of the given name exists.</value>
  </data>
  <data name="Threading_WaitHandleCannotBeOpenedException_InvalidHandle" xml:space="preserve">
    <value>A WaitHandle with system-wide name '{0}' cannot be created. A WaitHandle of a different type might have the same name.</value>
  </data>
  <data name="Threading_WaitHandleTooManyPosts" xml:space="preserve">
    <value>The WaitHandle cannot be signaled because it would exceed its maximum count.</value>
  </data>
  <data name="Threading_SemaphoreFullException" xml:space="preserve">
    <value>Adding the specified count to the semaphore would cause it to exceed its maximum count.</value>
  </data>
  <data name="Threading_ThreadInterrupted" xml:space="preserve">
    <value>Thread was interrupted from a waiting state.</value>
  </data>
  <data name="ThreadLocal_Value_RecursiveCallsToValue" xml:space="preserve">
    <value>ValueFactory attempted to access the Value property of this instance.</value>
  </data>
  <data name="ThreadLocal_ValuesNotAvailable" xml:space="preserve">
    <value>The ThreadLocal object is not tracking values. To use the Values property, use a ThreadLocal constructor that accepts the trackAllValues parameter and set the parameter to true.</value>
  </data>
  <data name="TimeZoneNotFound_MissingData" xml:space="preserve">
    <value>The time zone ID '{0}' was not found on the local computer.</value>
  </data>
  <data name="TypeInitialization_Default" xml:space="preserve">
    <value>Type constructor threw an exception.</value>
  </data>
  <data name="TypeInitialization_Type" xml:space="preserve">
    <value>The type initializer for '{0}' threw an exception.</value>
  </data>
  <data name="TypeLoad_AssemblyEnumContainsMethodsError" xml:space="preserve">
    <value>Could not load type '{0}' from assembly '{1}' because it is an enum with methods.</value>
  </data>
  <data name="TypeLoad_AssemblyInaccessibleInterfaceError" xml:space="preserve">
    <value>Could not load type '{0}' from assembly '{1}' because it implements the inaccessible interface '{2}'.</value>
  </data>
  <data name="TypeLoad_AssemblySealedParentTypeError" xml:space="preserve">
    <value>Could not load type '{0}' from assembly '{1}' because the parent type is sealed.</value>
  </data>
  <data name="TypeLoad_ResolveNestedType" xml:space="preserve">
    <value>Could not resolve nested type '{0}' in type "{1}'.</value>
  </data>
  <data name="TypeLoad_ResolveType" xml:space="preserve">
    <value>Could not resolve type '{0}'.</value>
  </data>
  <data name="TypeLoad_ResolveTypeFromAssembly" xml:space="preserve">
    <value>Could not resolve type '{0}' in assembly '{1}'.</value>
  </data>
  <data name="UnauthorizedAccess_IODenied_NoPathName" xml:space="preserve">
    <value>Access to the path is denied.</value>
  </data>
  <data name="UnauthorizedAccess_IODenied_Path" xml:space="preserve">
    <value>Access to the path '{0}' is denied.</value>
  </data>
  <data name="UnauthorizedAccess_MemStreamBuffer" xml:space="preserve">
    <value>MemoryStream's internal buffer cannot be accessed.</value>
  </data>
  <data name="UnauthorizedAccess_RegistryKeyGeneric_Key" xml:space="preserve">
    <value>Access to the registry key '{0}' is denied.</value>
  </data>
  <data name="UnknownError_Num" xml:space="preserve">
    <value>Unknown error "{0}".</value>
  </data>
  <data name="Unix_SystemCallErrors" xml:space="preserve">
    <value>One or more system calls failed: {0}</value>
  </data>
  <data name="Verification_Exception" xml:space="preserve">
    <value>Operation could destabilize the runtime.</value>
  </data>
  <data name="Word_At" xml:space="preserve">
    <value>at</value>
  </data>
  <data name="DebugAssertBanner" xml:space="preserve">
    <value>---- DEBUG ASSERTION FAILED ----</value>
  </data>
  <data name="DebugAssertLongMessage" xml:space="preserve">
    <value>---- Assert Long Message ----</value>
  </data>
  <data name="DebugAssertShortMessage" xml:space="preserve">
    <value>---- Assert Short Message ----</value>
  </data>
  <data name="LockRecursionException_ReadAfterWriteNotAllowed" xml:space="preserve">
    <value>A read lock may not be acquired with the write lock held in this mode.</value>
  </data>
  <data name="LockRecursionException_RecursiveReadNotAllowed" xml:space="preserve">
    <value>Recursive read lock acquisitions not allowed in this mode.</value>
  </data>
  <data name="LockRecursionException_RecursiveWriteNotAllowed" xml:space="preserve">
    <value>Recursive write lock acquisitions not allowed in this mode.</value>
  </data>
  <data name="LockRecursionException_RecursiveUpgradeNotAllowed" xml:space="preserve">
    <value>Recursive upgradeable lock acquisitions not allowed in this mode.</value>
  </data>
  <data name="LockRecursionException_WriteAfterReadNotAllowed" xml:space="preserve">
    <value>Write lock may not be acquired with read lock held. This pattern is prone to deadlocks. Please ensure that read locks are released before taking a write lock. If an upgrade is necessary, use an upgrade lock in place of the read lock.</value>
  </data>
  <data name="SynchronizationLockException_MisMatchedUpgrade" xml:space="preserve">
    <value>The upgradeable lock is being released without being held.</value>
  </data>
  <data name="SynchronizationLockException_MisMatchedRead" xml:space="preserve">
    <value>The read lock is being released without being held.</value>
  </data>
  <data name="SynchronizationLockException_IncorrectDispose" xml:space="preserve">
    <value>The lock is being disposed while still being used. It either is being held by a thread and/or has active waiters waiting to acquire the lock.</value>
  </data>
  <data name="LockRecursionException_UpgradeAfterReadNotAllowed" xml:space="preserve">
    <value>Upgradeable lock may not be acquired with read lock held.</value>
  </data>
  <data name="LockRecursionException_UpgradeAfterWriteNotAllowed" xml:space="preserve">
    <value>Upgradeable lock may not be acquired with write lock held in this mode. Acquiring Upgradeable lock gives the ability to read along with an option to upgrade to a writer.</value>
  </data>
  <data name="SynchronizationLockException_MisMatchedWrite" xml:space="preserve">
    <value>The write lock is being released without being held.</value>
  </data>
  <data name="NotSupported_SignatureType" xml:space="preserve">
    <value>This method is not supported on signature types.</value>
  </data>
  <data name="Memory_OutstandingReferences" xml:space="preserve">
    <value>Release all references before disposing this instance.</value>
  </data>
  <data name="HashCode_HashCodeNotSupported" xml:space="preserve">
    <value>HashCode is a mutable struct and should not be compared with other HashCodes. Use ToHashCode to retrieve the computed hash code.</value>
  </data>
  <data name="HashCode_EqualityNotSupported" xml:space="preserve">
    <value>HashCode is a mutable struct and should not be compared with other HashCodes.</value>
  </data>
  <data name="Arg_TypeNotSupported" xml:space="preserve">
    <value>Specified type is not supported</value>
  </data>
  <data name="IO_InvalidReadLength" xml:space="preserve">
    <value>The read operation returned an invalid length.</value>
  </data>
  <data name="Arg_BasePathNotFullyQualified" xml:space="preserve">
    <value>Basepath argument is not fully qualified.</value>
  </data>
  <data name="Arg_ElementsInSourceIsGreaterThanDestination" xml:space="preserve">
    <value>Number of elements in source vector is greater than the destination array</value>
  </data>
  <data name="Arg_NullArgumentNullRef" xml:space="preserve">
    <value>The method was called with a null array argument.</value>
  </data>
  <data name="Argument_AggressiveGCRequiresMaxGeneration" xml:space="preserve">
    <value>AggressiveGC requires setting the generation parameter to MaxGeneration</value>
  </data>
  <data name="Argument_AggressiveGCRequiresBlocking" xml:space="preserve">
    <value>AggressiveGC requires setting the blocking parameter to true.</value>
  </data>
  <data name="Argument_AggressiveGCRequiresCompacting" xml:space="preserve">
    <value>AggressiveGC requires setting the compacting parameter to true.</value>
  </data>
  <data name="Argument_CannotPrepareAbstract" xml:space="preserve">
    <value>Abstract methods cannot be prepared.</value>
  </data>
  <data name="Argument_InvalidGenericInstantiation" xml:space="preserve">
    <value>The given generic instantiation was invalid.</value>
  </data>
  <data name="Argument_OverlapAlignmentMismatch" xml:space="preserve">
    <value>Overlapping spans have mismatching alignment.</value>
  </data>
  <data name="Arg_InsufficientNumberOfElements" xml:space="preserve">
    <value>At least {0} element(s) are expected in the parameter "{1}".</value>
  </data>
  <data name="Arg_MustBeNullTerminatedString" xml:space="preserve">
    <value>The string must be null-terminated.</value>
  </data>
  <data name="ArgumentOutOfRange_Week_ISO" xml:space="preserve">
    <value>The week parameter must be in the range 1 through 53.</value>
  </data>
  <data name="Argument_BadPInvokeMethod" xml:space="preserve">
    <value>PInvoke methods must be static and native and cannot be abstract.</value>
  </data>
  <data name="Argument_BadPInvokeOnInterface" xml:space="preserve">
    <value>PInvoke methods cannot exist on interfaces.</value>
  </data>
  <data name="Argument_BadTypeDef" xml:space="preserve">
    <value>Bad type definition, can't handle '{0}' at '{1}'.</value>
  </data>
  <data name="Argument_MethodRedefined" xml:space="preserve">
    <value>Method has been already defined.</value>
  </data>
  <data name="Argument_CannotExtractScalar" xml:space="preserve">
    <value>Cannot extract a Unicode scalar value from the specified index in the input.</value>
  </data>
  <data name="Argument_CannotParsePrecision" xml:space="preserve">
    <value>Characters following the format symbol must be a number of {0} or less.</value>
  </data>
  <data name="Argument_GWithPrecisionNotSupported" xml:space="preserve">
    <value>The 'G' format combined with a precision is not supported.</value>
  </data>
  <data name="Argument_PrecisionTooLarge" xml:space="preserve">
    <value>Precision cannot be larger than {0}.</value>
  </data>
  <data name="Argument_PropertyClassUnmatchedWithConstructor" xml:space="preserve">
    <value>Property '{0}' does not belong to the same class as the constructor.</value>
  </data>
  <data name="Argument_PropertyInvalidType" xml:space="preserve">
    <value>Property '{0}' does not have a valid type.</value>
  </data>
  <data name="Argument_PropertyInvalidValue" xml:space="preserve">
    <value>Property '{0}' does not have a valid value.</value>
  </data>
  <data name="Argument_PropertyMissingSetter" xml:space="preserve">
    <value>"Property '{0}' does not have a setter.</value>
  </data>
  <data name="Argument_PropertyUnmatchingPropertyType" xml:space="preserve">
    <value>"Value of property '{0}' does not match property type: '{1}' -&gt; '{2}'.</value>
  </data>
  <data name="AssemblyDependencyResolver_FailedToLoadHostpolicy" xml:space="preserve">
    <value>Cannot load hostpolicy library. AssemblyDependencyResolver is currently only supported if the runtime is hosted through hostpolicy library.</value>
  </data>
  <data name="AssemblyDependencyResolver_FailedToResolveDependencies" xml:space="preserve">
    <value>Dependency resolution failed for component {0} with error code {1}. Detailed error: {2}</value>
  </data>
  <data name="Arg_EnumNotCloneable" xml:space="preserve">
    <value>The supplied object does not implement ICloneable.</value>
  </data>
  <data name="InvalidOp_InvalidNewEnumVariant" xml:space="preserve">
    <value>The returned enumerator does not implement IEnumVARIANT.</value>
  </data>
  <data name="InvalidSysctl" xml:space="preserve">
    <value>sysctl {0} failed with {1} error.</value>
  </data>
  <data name="Argument_StructArrayTooLarge" xml:space="preserve">
    <value>Array size exceeds addressing limitations.</value>
  </data>
  <data name="IndexOutOfRange_ArrayWithOffset" xml:space="preserve">
    <value>ArrayWithOffset: offset exceeds array size.</value>
  </data>
  <data name="Serialization_DangerousDeserialization" xml:space="preserve">
    <value>An action was attempted during deserialization that could lead to a security vulnerability. The action has been aborted.</value>
  </data>
  <data name="Serialization_DangerousDeserialization_Switch" xml:space="preserve">
    <value>An action was attempted during deserialization that could lead to a security vulnerability. The action has been aborted. To allow the action, set the '{0}' AppContext switch to true.</value>
  </data>
  <data name="Argument_InvalidStartupHookSimpleAssemblyName" xml:space="preserve">
    <value>The startup hook simple assembly name '{0}' is invalid. It must be a valid assembly name and it may not contain directory separator, space or comma characters and must not end with '.dll'.</value>
  </data>
  <data name="Argument_StartupHookAssemblyLoadFailed" xml:space="preserve">
    <value>Startup hook assembly '{0}' failed to load. See inner exception for details.</value>
  </data>
  <data name="InvalidOperation_CannotConstructCustomAttributeForTypeBuilderType" xml:space="preserve">
    <value>Can't construct custom attribute for TypeBuilder type.</value>
  </data>
  <data name="InvalidOperation_CannotHaveFirstArgumentAsTypeBuilder" xml:space="preserve">
    <value>First argument to GetCustomAttributes can't be a TypeBuilder.</value>
  </data>
  <data name="InvalidOperation_NonStaticComRegFunction" xml:space="preserve">
    <value>COM register function must be static.</value>
  </data>
  <data name="InvalidOperation_NonStaticComUnRegFunction" xml:space="preserve">
    <value>COM unregister function must be static.</value>
  </data>
  <data name="InvalidOperation_InvalidComRegFunctionSig" xml:space="preserve">
    <value>COM register function must have a System.Type parameter and a void return type.</value>
  </data>
  <data name="InvalidOperation_InvalidComUnRegFunctionSig" xml:space="preserve">
    <value>COM unregister function must have a System.Type parameter and a void return type.</value>
  </data>
  <data name="InvalidOperation_InvalidHandle" xml:space="preserve">
    <value>The handle is invalid.</value>
  </data>
  <data name="InvalidOperation_MultipleComRegFunctions" xml:space="preserve">
    <value>Type '{0}' has more than one COM registration function.</value>
  </data>
  <data name="InvalidOperation_MultipleComUnRegFunctions" xml:space="preserve">
    <value>Type '{0}' has more than one COM unregistration function.</value>
  </data>
  <data name="InvalidOperation_ResetGlobalComWrappersInstance" xml:space="preserve">
    <value>Attempt to update previously set global instance.</value>
  </data>
  <data name="InvalidOperation_ResetGlobalObjectiveCMsgSend" xml:space="preserve">
    <value>Attempt to update previously set Objective-C msgSend API overrides.</value>
  </data>
  <data name="InvalidOperation_ObjectiveCMarshalNotInitialized" xml:space="preserve">
    <value>Attempt to track an Objective-C Type without initializing.</value>
  </data>
  <data name="InvalidOperation_ReinitializeObjectiveCMarshal" xml:space="preserve">
    <value>Attempt to reinitialize ObjectiveCMarshal.</value>
  </data>
  <data name="InvalidOperation_ObjectiveCTypeNoFinalizer" xml:space="preserve">
    <value>Attempt to track an Objective-C Type without a finalizer.</value>
  </data>
  <data name="InvalidOperation_SuppliedInnerMustBeMarkedAggregation" xml:space="preserve">
    <value>Supplying a non-null inner should also be marked as Aggregated.</value>
  </data>
  <data name="InvalidOperationException_NoGCRegionCallbackAlreadyRegistered" xml:space="preserve">
    <value>A NoGCRegion callback is already registered.</value>
  </data>
  <data name="Argument_SpansMustHaveSameLength" xml:space="preserve">
    <value>Length of items must be same as length of keys.</value>
  </data>
  <data name="NotSupported_CannotWriteToBufferedStreamIfReadBufferCannotBeFlushed" xml:space="preserve">
    <value>Cannot write to a BufferedStream while the read buffer is not empty if the underlying stream is not seekable. Ensure that the stream underlying this BufferedStream can seek or avoid interleaving read and write operations on this BufferedStream.</value>
  </data>
  <data name="GenericInvalidData" xml:space="preserve">
    <value>Found invalid data while decoding.</value>
  </data>
  <data name="Argument_ResourceScopeWrongDirection" xml:space="preserve">
    <value>Resource type in the ResourceScope enum is going from a more restrictive resource type to a more general one.  From: "{0}"  To: "{1}"</value>
  </data>
  <data name="ArgumentNull_TypeRequiredByResourceScope" xml:space="preserve">
    <value>The type parameter cannot be null when scoping the resource's visibility to Private or Assembly.</value>
  </data>
  <data name="Argument_BadResourceScopeTypeBits" xml:space="preserve">
    <value>Unknown value for the ResourceScope: {0}  Too many resource type bits may be set.</value>
  </data>
  <data name="Argument_BadResourceScopeVisibilityBits" xml:space="preserve">
    <value>Unknown value for the ResourceScope: {0}  Too many resource visibility bits may be set.</value>
  </data>
  <data name="Argument_EmptyString" xml:space="preserve">
    <value>The value cannot be an empty string.</value>
  </data>
  <data name="Argument_EmptyOrWhiteSpaceString" xml:space="preserve">
    <value>The value cannot be an empty string or composed entirely of whitespace.</value>
  </data>
  <data name="Argument_FrameworkNameInvalid" xml:space="preserve">
    <value>FrameworkName is invalid.</value>
  </data>
  <data name="Argument_FrameworkNameInvalidVersion" xml:space="preserve">
    <value>FrameworkName version component is invalid.</value>
  </data>
  <data name="Argument_FrameworkNameMissingVersion" xml:space="preserve">
    <value>FrameworkName version component is missing.</value>
  </data>
  <data name="Argument_FrameworkNameTooShort" xml:space="preserve">
    <value>FrameworkName cannot have less than two components or more than three components.</value>
  </data>
  <data name="Arg_SwitchExpressionException" xml:space="preserve">
    <value>Non-exhaustive switch expression failed to match its input.</value>
  </data>
  <data name="Arg_ContextMarshalException" xml:space="preserve">
    <value>Attempted to marshal an object across a context boundary.</value>
  </data>
  <data name="Arg_AppDomainUnloadedException" xml:space="preserve">
    <value>Attempted to access an unloaded AppDomain.</value>
  </data>
  <data name="SwitchExpressionException_UnmatchedValue" xml:space="preserve">
    <value>Unmatched value was {0}.</value>
  </data>
  <data name="Encoding_UTF7_Disabled" xml:space="preserve">
    <value>Support for UTF-7 is disabled. See {0} for more information.</value>
  </data>
  <data name="IDynamicInterfaceCastable_DoesNotImplementRequested" xml:space="preserve">
    <value>Type '{0}' returned by IDynamicInterfaceCastable does not implement the requested interface '{1}'.</value>
  </data>
  <data name="IDynamicInterfaceCastable_MissingImplementationAttribute" xml:space="preserve">
    <value>Type '{0}' returned by IDynamicInterfaceCastable does not have the attribute '{1}'.</value>
  </data>
  <data name="IDynamicInterfaceCastable_NotInterface" xml:space="preserve">
    <value>Type '{0}' returned by IDynamicInterfaceCastable is not an interface.</value>
  </data>
  <data name="Arg_MustBeHalf" xml:space="preserve">
    <value>Object must be of type Half.</value>
  </data>
  <data name="Arg_MustBeRune" xml:space="preserve">
    <value>Object must be of type Rune.</value>
  </data>
  <data name="BinaryFormatter_SerializationDisallowed" xml:space="preserve">
    <value>BinaryFormatter serialization and deserialization are disabled within this application. See https://aka.ms/binaryformatter for more information.</value>
  </data>
  <data name="NotSupported_CodeBase" xml:space="preserve">
    <value>CodeBase is not supported on assemblies loaded from a single-file bundle.</value>
  </data>
  <data name="Activator_CannotCreateInstance" xml:space="preserve">
    <value>Cannot dynamically create an instance of type '{0}'. Reason: {1}</value>
  </data>
  <data name="Argv_IncludeDoubleQuote" xml:space="preserve">
    <value>The argv[0] argument cannot include a double quote.</value>
  </data>
  <data name="ResourceManager_ReflectionNotAllowed" xml:space="preserve">
    <value>Use of ResourceManager for custom types is disabled. Set the MSBuild Property CustomResourceTypesSupport to true in order to enable it.</value>
  </data>
  <data name="InvalidOperation_AssemblyNotEditable" xml:space="preserve">
    <value>The assembly can not be edited or changed.</value>
  </data>
  <data name="InvalidOperation_EditFailed" xml:space="preserve">
    <value>The assembly update failed.</value>
  </data>
  <data name="NotSupported_DebuggerAttached" xml:space="preserve">
    <value>Assembly updates cannot be applied while a debugger is attached.</value>
  </data>
  <data name="NotSupported_MethodBodyReplacement" xml:space="preserve">
    <value>Method body replacement not supported in this runtime.</value>
  </data>
  <data name="NotSupported_COM" xml:space="preserve">
    <value>Built-in COM has been disabled via a feature switch. See https://aka.ms/dotnet-illink/com for more information.</value>
  </data>
  <data name="NotSupported_CppCli" xml:space="preserve">
    <value>C++/CLI activation has been disabled via a feature switch. See https://aka.ms/dotnet-illink/nativehost for more information.</value>
  </data>
  <data name="InvalidOperation_EmptyQueue" xml:space="preserve">
    <value>Queue empty.</value>
  </data>
  <data name="Arg_FileIsDirectory_Name" xml:space="preserve">
    <value>The target file '{0}' is a directory, not a file.</value>
  </data>
  <data name="Arg_InvalidFileAttrs" xml:space="preserve">
    <value>Invalid File or Directory attributes value.</value>
  </data>
  <data name="Arg_InvalidUnixFileMode" xml:space="preserve">
    <value>Invalid UnixFileMode value.</value>
  </data>
  <data name="Arg_Path2IsRooted" xml:space="preserve">
    <value>Second path fragment must not be a drive or UNC name.</value>
  </data>
  <data name="Arg_PathIsVolume" xml:space="preserve">
    <value>Path must not be a drive.</value>
  </data>
  <data name="Argument_FileNotResized" xml:space="preserve">
    <value>The stream's length cannot be changed.</value>
  </data>
  <data name="Argument_InvalidSubPath" xml:space="preserve">
    <value>The directory specified, '{0}', is not a subdirectory of '{1}'.</value>
  </data>
  <data name="IO_CannotCreateDirectory" xml:space="preserve">
    <value>The specified directory '{0}' cannot be created.</value>
  </data>
  <data name="IO_CannotReplaceSameFile" xml:space="preserve">
    <value>The source '{0}' and destination '{1}' are the same file.</value>
  </data>
  <data name="IO_NotAFile" xml:space="preserve">
    <value>The specified path '{0}' is not a file.</value>
  </data>
  <data name="IO_SourceDestMustBeDifferent" xml:space="preserve">
    <value>Source and destination path must be different.</value>
  </data>
  <data name="IO_SourceDestMustHaveSameRoot" xml:space="preserve">
    <value>Source and destination path must have identical roots. Move will not work across volumes.</value>
  </data>
  <data name="IO_SyncOpOnUIThread" xml:space="preserve">
    <value>Synchronous operations should not be performed on the UI thread.  Consider wrapping this method in Task.Run.</value>
  </data>
  <data name="IndexOutOfRange_IORaceCondition" xml:space="preserve">
    <value>Probable I/O race condition detected while copying memory. The I/O package is not thread safe by default. In multithreaded applications, a stream must be accessed in a thread-safe way, such as a thread-safe wrapper returned by TextReader's or TextWriter's Synchronized methods. This also applies to classes like StreamWriter and StreamReader.</value>
  </data>
  <data name="PlatformNotSupported_FileEncryption" xml:space="preserve">
    <value>File encryption is not supported on this platform.</value>
  </data>
  <data name="Arg_MemberInfoNotFound" xml:space="preserve">
    <value>A MemberInfo that matches '{0}' could not be found.</value>
  </data>
  <data name="InvalidOperation_BadTZHeader" xml:space="preserve">
    <value>Bad magic in '{0}': Header starts with '{1}' instead of 'tzdata'</value>
  </data>
  <data name="InvalidOperation_ReadTZError" xml:space="preserve">
    <value>Unable to fully read from file '{0}' at offset {1} length {2}; read {3} bytes expected {4}.</value>
  </data>
  <data name="InvalidOperation_BadIndexLength" xml:space="preserve">
    <value>Length in index file less than AndroidTzDataHeader</value>
  </data>
  <data name="TimeZoneNotFound_ValidTimeZoneFileMissing" xml:space="preserve">
    <value>Unable to properly load any time zone data files.</value>
  </data>
  <data name="NullabilityInfoContext_NotSupported" xml:space="preserve">
    <value>NullabilityInfoContext is not supported in the current application because 'System.Reflection.NullabilityInfoContext.IsSupported' is set to false. Set the MSBuild Property 'NullabilityInfoContextSupport' to true in order to enable it.</value>
  </data>
  <data name="ThreadState_AlreadyStarted" xml:space="preserve">
    <value>Thread is running or terminated; it cannot restart.</value>
  </data>
  <data name="ThreadState_NotStarted" xml:space="preserve">
    <value>Thread has not been started.</value>
  </data>
  <data name="ThreadState_Dead_Priority" xml:space="preserve">
    <value>Thread is dead; priority cannot be accessed.</value>
  </data>
  <data name="ThreadState_Dead_State" xml:space="preserve">
    <value>Thread is dead; state cannot be accessed.</value>
  </data>
  <data name="ThreadState_SetPriorityFailed" xml:space="preserve">
    <value>Unable to set thread priority.</value>
  </data>
  <data name="NullReference_InvokeNullRefReturned" xml:space="preserve">
    <value>The target method returned a null reference.</value>
  </data>
  <data name="Arg_OpenType" xml:space="preserve">
    <value>Cannot create an instance of {0} as it is an open type.</value>
  </data>
  <data name="ArgumentOutOfRange_NoGCLohSizeGreaterTotalSize" xml:space="preserve">
    <value>lohSize can't be greater than totalSize</value>
  </data>
  <data name="ArgumentOutOfRangeException_NoGCRegionSizeTooLarge" xml:space="preserve">
    <value>totalSize is too large. For more information about setting the maximum size, see "Latency Modes" in http://go.microsoft.com/fwlink/?LinkId=522706.</value>
  </data>
  <data name="InvalidOperationException_AlreadyInNoGCRegion" xml:space="preserve">
    <value>The NoGCRegion mode was already in progress.</value>
  </data>
  <data name="InvalidOperationException_NoGCRegionAllocationExceeded" xml:space="preserve">
    <value>Allocated memory exceeds specified memory for NoGCRegion mode.</value>
  </data>
  <data name="InvalidOperationException_NoGCRegionInduced" xml:space="preserve">
    <value>Garbage collection was induced in NoGCRegion mode.</value>
  </data>
  <data name="InvalidOperationException_NoGCRegionNotInProgress" xml:space="preserve">
    <value>NoGCRegion mode must be set.</value>
  </data>
  <data name="InvalidOperationException_HardLimitTooLow" xml:space="preserve">
    <value>RefreshMemoryLimit failed with too low hard limit.</value>
  </data>
  <data name="InvalidOperationException_HardLimitInvalid" xml:space="preserve">
    <value>RefreshMemoryLimit failed with invalid hard limit.</value>
  </data>
  <data name="PlatformNotSupported_ReflectionEmit" xml:space="preserve">
    <value>Dynamic code generation is not supported on this platform.</value>
  </data>
  <data name="PlatformNotSupported_AssemblyName_GetAssemblyName" xml:space="preserve">
    <value>AssemblyName.GetAssemblyName() is not supported on this platform.</value>
  </data>
  <data name="PlatformNotSupported_HybridGlobalizationWithCompareOptions" xml:space="preserve">
    <value>CompareOptions = {0} are not supported when HybridGlobalization=true on this platform. Disable it to load larger ICU bundle, then use this option.</value>
  </data>
  <data name="PlatformNotSupported_HybridGlobalizationWithMixedCompositions" xml:space="preserve">
    <value>Mixed compositions in string not supported when HybridGlobalization=true on this platform. Disable it to load larger ICU bundle, then use this option.</value>
  </data>
  <data name="PlatformNotSupported_HybridGlobalizationWithCompareOptionsForCulture" xml:space="preserve">
    <value>CompareOptions = {0} are not supported for culture = {1} when HybridGlobalization=true on this platform. Disable it to load larger ICU bundle, then use this option.</value>
  </data>
  <data name="PlatformNotSupported_HybridGlobalizationWithMatchLength" xml:space="preserve">
    <value>Match length calculation is not supported when HybridGlobalization=true. Disable it to load larger ICU bundle, then use this function.</value>
  </data>
  <data name="PlatformNotSupported_NonZeroLowerBound" xml:space="preserve">
    <value>Arrays with non-zero lower bounds are not supported.</value>
  </data>
  <data name="PlatformNotSupported_HybridGlobalization" xml:space="preserve">
    <value>{0} is not supported when HybridGlobalization=true. Disable it to load larger ICU bundle, then use this option.</value>
  </data>
  <data name="PlatformNotSupportedWithReason_HybridGlobalization" xml:space="preserve">
    <value>{0} is not supported for {1}, when HybridGlobalization=true. Disable it to load larger ICU bundle, then use this option.</value>
  </data>
  <data name="NotSupported_BodyRemoved" xml:space="preserve">
    <value>The body of this method was removed by the AOT compiler because it's not callable.</value>
  </data>
  <data name="NotSupported_FeatureBodyRemoved" xml:space="preserve">
    <value>The feature associated with this method was removed.</value>
  </data>
  <data name="NotSupported_IncompleteTypes" xml:space="preserve">
    <value>This method is not implemented for incomplete types.</value>
  </data>
  <data name="NotSupported_InstanceBodyRemoved" xml:space="preserve">
    <value>The body of this instance method was removed by the AOT compiler. This can happen if the owning type was not seen as allocated by the AOT compiler.</value>
  </data>
  <data name="Arg_UnavailableTypeLoadException" xml:space="preserve">
    <value>Attempted to load a type that was not created during ahead of time compilation.</value>
  </data>
  <data name="TypeInitialization_Type_NoTypeAvailable" xml:space="preserve">
    <value>A type initializer threw an exception. To determine which type, inspect the InnerException's StackTrace property.</value>
  </data>
  <data name="Security_InvalidAssemblyPublicKey" xml:space="preserve">
    <value>Invalid assembly public key.</value>
  </data>
  <data name="ClassLoad_General" xml:space="preserve">
    <value>Could not load type '{0}' from assembly '{1}'.</value>
  </data>
  <data name="ClassLoad_General_Hex" xml:space="preserve">
    <value>Could not load type, method or field '0x{0:x}' from assembly '0x{1:x}'.</value>
  </data>
  <data name="ClassLoad_RankTooLarge" xml:space="preserve">
    <value>'{0}' from assembly '{1}' has too many dimensions.</value>
  </data>
  <data name="ClassLoad_InlineArrayFieldCount" xml:space="preserve">
    <value>InlineArrayAttribute requires that the target type has a single instance field. Type: '{0}'.  Assembly: '{1}'.</value>
  </data>
  <data name="ClassLoad_InlineArrayLength" xml:space="preserve">
    <value>InlineArrayAttribute requires that the length argument is greater than 0. Type: '{0}'.  Assembly: '{1}'.</value>
  </data>
  <data name="ClassLoad_InlineArrayExplicit" xml:space="preserve">
    <value>InlineArrayAttribute cannot be applied to a type with explicit layout. Type: '{0}'.  Assembly: '{1}'.</value>
  </data>
  <data name="ClassLoad_ExplicitGeneric" xml:space="preserve">
    <value>Could not load type '{0}' from assembly '{1}' because generic types cannot have explicit layout.</value>
  </data>
  <data name="ClassLoad_BadFormat" xml:space="preserve">
    <value>Could not load type '{0}' from assembly '{1}' because the format is invalid.</value>
  </data>
  <data name="ClassLoad_ValueClassTooLarge" xml:space="preserve">
    <value>Array of type '{0}' from assembly '{1}' cannot be created because base value type is too large.</value>
  </data>
  <data name="ClassLoad_ExplicitLayout" xml:space="preserve">
    <value>Could not load type '{0}' from assembly '{1}' because it contains an object field at offset '{2}' that is incorrectly aligned or overlapped by a non-object field.</value>
  </data>
  <data name="EE_MissingMethod" xml:space="preserve">
    <value>Method not found: '{0}'.</value>
  </data>
  <data name="EE_MissingField" xml:space="preserve">
    <value>Field not found: '{0}'.</value>
  </data>
  <data name="InvalidProgram_Specific" xml:space="preserve">
    <value>Common Language Runtime detected an invalid program. The body of method '{0}' is invalid.</value>
  </data>
  <data name="InvalidProgram_Vararg" xml:space="preserve">
    <value>Method '{0}' has a variable argument list. Variable argument lists are not supported in .NET Core.</value>
  </data>
  <data name="InvalidProgram_CallVirtFinalize" xml:space="preserve">
    <value>Object.Finalize() can not be called directly. It is only callable by the runtime.</value>
  </data>
  <data name="InvalidProgram_MultipleCallConv" xml:space="preserve">
    <value>Multiple unmanaged calling conventions are specified. Only a single calling convention is supported.</value>
  </data>
  <data name="Delegate_GarbageCollected" xml:space="preserve">
    <value>The corresponding delegate has been garbage collected. Please make sure the delegate is still referenced by managed code when you are using the marshalled native function pointer.</value>
  </data>
  <data name="Arg_EntryPointNotFoundExceptionParameterized" xml:space="preserve">
    <value>Unable to find an entry point named '{0}' in native library '{1}'.</value>
  </data>
  <data name="Arg_EntryPointNotFoundExceptionParameterizedNoLibrary" xml:space="preserve">
    <value>Unable to find an entry point named '{0}' in native library.</value>
  </data>
  <data name="DllNotFound_Windows" xml:space="preserve">
    <value>Unable to load DLL '{0}' or one of its dependencies: {1}</value>
  </data>
  <data name="DllNotFound_Linux" xml:space="preserve">
    <value>Unable to load shared library '{0}' or one of its dependencies. In order to help diagnose loading problems, consider using a tool like strace. If you're using glibc, consider setting the LD_DEBUG environment variable: {1}</value>
  </data>
  <data name="DllNotFound_Mac" xml:space="preserve">
    <value>Unable to load shared library '{0}' or one of its dependencies. In order to help diagnose loading problems, consider setting the DYLD_PRINT_LIBRARIES environment variable: {1}</value>
  </data>
  <data name="InvalidOperation_ComInteropRequireComWrapperInstance" xml:space="preserve">
    <value>COM Interop requires ComWrapper instance registered for marshalling.</value>
  </data>
  <data name="InvalidOperation_ComInteropRequireComWrapperTrackerInstance" xml:space="preserve">
    <value>COM Interop requires ComWrapper instance registered for reference tracker support.</value>
  </data>
  <data name="ArgumentOutOfRange_NotGreaterThanBufferLength" xml:space="preserve">
    <value>Must not be greater than the length of the buffer.</value>
  </data>
  <data name="StructMarshalling_MissingInteropData" xml:space="preserve">
    <value>'{0}' is missing structure marshalling data. This can happen for code that is not compatible with AOT. Inspect and fix AOT related warnings that were generated when the app was published. For more information see https://aka.ms/nativeaot-compatibility</value>
  </data>
  <data name="DelegateMarshalling_MissingInteropData" xml:space="preserve">
    <value>'{0}' is missing delegate marshalling data. This can happen for code that is not compatible with AOT. Inspect and fix AOT related warnings that were generated when the app was published. For more information see https://aka.ms/nativeaot-compatibility</value>
  </data>
  <data name="Argument_AssemblyGetTypeCannotSpecifyAssembly" xml:space="preserve">
    <value>Type names passed to Assembly.GetType() must not specify an assembly.</value>
  </data>
  <data name="NoMetadataTokenAvailable" xml:space="preserve">
    <value>There is no metadata token available for the given member.</value>
  </data>
  <data name="ArgumentException_InvalidTypeArgument" xml:space="preserve">
    <value>The type '{0}' may not be used as a type argument.</value>
  </data>
  <data name="ArgumentException_InvalidArrayElementType" xml:space="preserve">
    <value>The type '{0}' may not be used as an array element type.</value>
  </data>
  <data name="PlatformNotSupported_NoTypeHandleForOpenTypes" xml:space="preserve">
    <value>TypeHandles are not supported for types that return true for ContainsGenericParameters.</value>
  </data>
  <data name="Reflection_CustomReflectionObjectsNotSupported" xml:space="preserve">
    <value>The type '{0}' was created by a custom ReflectionContext and cannot be used here.</value>
  </data>
  <data name="Argument_CannotBeByRefType" xml:space="preserve">
    <value>Type can't be a byref type.</value>
  </data>
  <data name="CannotCreateByRefOfByRef" xml:space="preserve">
    <value>Cannot create a byref of a byref: {0}</value>
  </data>
  <data name="CannotCreatePointerOfByRef" xml:space="preserve">
    <value>Cannot create a pointer to a byref: {0}</value>
  </data>
  <data name="TypeLoad_TypeNotFound" xml:space="preserve">
    <value>The type '{0}' cannot be found.</value>
  </data>
  <data name="TypeLoad_TypeNotFoundInAssembly" xml:space="preserve">
    <value>The type '{0}' cannot be found in assembly '{1}'.</value>
  </data>
  <data name="TypeLoad_MethodOverrideNotVirtual" xml:space="preserve">
    <value>Method '{0}' overrides '{1}' but it is not virtual.</value>
  </data>
  <data name="FileNotFound_AssemblyNotFound" xml:space="preserve">
    <value>Cannot load assembly '{0}'. No metadata found for this assembly.</value>
  </data>
  <data name="Argument_DirectorySeparatorInvalid" xml:space="preserve">
    <value>The value may not contain directory separator characters.</value>
  </data>
  <data name="InvalidOperation_NotFunctionPointer" xml:space="preserve">
    <value>Method may only be called on a Type for which Type.IsFunctionPointer is true.</value>
  </data>
  <data name="NotSupported_ModifiedType" xml:space="preserve">
    <value>Modified types do not support this member. Use the UnderlyingSystemType property to call this member.</value>
  </data>
  <data name="Argument_UnexpectedStateForKnownCallback" xml:space="preserve">
    <value>An unexpected state object was encountered. This is usually a sign of a bug in async method custom infrastructure, such as a custom awaiter or IValueTaskSource implementation.</value>
  </data>
  <data name="OutOfMemory_StringTooLong" xml:space="preserve">
    <value>String length exceeded supported range.</value>
  </data>
  <data name="Argument_SearchValues_UnsupportedStringComparison" xml:space="preserve">
    <value>SearchValues&lt;string&gt; supports only StringComparison.Ordinal and StringComparison.OrdinalIgnoreCase.</value>
  </data>
  <data name="ComVariant_SafeArray_PlatformNotSupported" xml:space="preserve">
    <value>ComVariants containing SAFEARRAYs are not supported on this platform</value>
  </data>
  <data name="ComVariant_SizeMustMatchVariantSize" xml:space="preserve">
    <value>Size of {0} should be the same size as the value specified by {1}</value>
  </data>
  <data name="ComVariant_TypeIsNotSupportedType" xml:space="preserve">
    <value>Variant type '{0}' is not one of the supported variant types for this operation: [{1}]</value>
  </data>
  <data name="ComVariant_VT_DECIMAL_NotSupported_CreateRaw" xml:space="preserve">
    <value>VT_DECIMAL is not supported in CreateRaw. Use the Create method.</value>
  </data>
  <data name="ComVariant_VT_DECIMAL_NotSupported_RawDataRef" xml:space="preserve">
    <value>VT_DECIMAL is not supported in GetRawDataRef. Use the As method.</value>
  </data>
  <data name="ComVariant_VT_VARIANT_In_Variant" xml:space="preserve">
    <value>VT_VARIANT is not supported in variants.</value>
  </data>
  <data name="UnsupportedType" xml:space="preserve">
    <value>Unsupported type</value>
  </data>
  <data name="Reflection_Disabled" xml:space="preserve">
    <value>This operation is not available because the reflection support was disabled at compile time.</value>
  </data>
  <data name="RFLCT_CannotSetInitonlyStaticField" xml:space="preserve">
    <value>Cannot set initonly static field '{0}' after type '{1}' is initialized.</value>
  </data>
  <data name="WasmThreads_BlockingWaitNotSupportedOnJSInterop" xml:space="preserve">
    <value>Blocking wait is not supported on the JS interop threads.</value>
  </data>
<<<<<<< HEAD
  <data name="InvalidOperation_MaxNodesExceeded" xml:space="preserve">
    <value>Maximum node count of {0} exceeded.</value>
  </data>
  <data name="InvalidOperation_NotNestedType" xml:space="preserve">
    <value>This operation is only valid on nested types.</value>
  </data>
  <data name="InvalidOperation_NoElement" xml:space="preserve">
    <value>This operation is only valid on arrays, pointers and references.</value>
=======
  <data name="NotSupported_EmitDebugInfo" xml:space="preserve">
    <value>Emitting debug info is not supported for this member.</value>
>>>>>>> e126f8ff
  </data>
</root><|MERGE_RESOLUTION|>--- conflicted
+++ resolved
@@ -4316,7 +4316,9 @@
   <data name="WasmThreads_BlockingWaitNotSupportedOnJSInterop" xml:space="preserve">
     <value>Blocking wait is not supported on the JS interop threads.</value>
   </data>
-<<<<<<< HEAD
+  <data name="NotSupported_EmitDebugInfo" xml:space="preserve">
+    <value>Emitting debug info is not supported for this member.</value>
+  </data>
   <data name="InvalidOperation_MaxNodesExceeded" xml:space="preserve">
     <value>Maximum node count of {0} exceeded.</value>
   </data>
@@ -4325,9 +4327,5 @@
   </data>
   <data name="InvalidOperation_NoElement" xml:space="preserve">
     <value>This operation is only valid on arrays, pointers and references.</value>
-=======
-  <data name="NotSupported_EmitDebugInfo" xml:space="preserve">
-    <value>Emitting debug info is not supported for this member.</value>
->>>>>>> e126f8ff
   </data>
 </root>