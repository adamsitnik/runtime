--- conflicted
+++ resolved
@@ -50,44 +50,6 @@
 				SourceText.From (File.OpenRead (testPath), Encoding.UTF8),
 				path: testPath);
 
-<<<<<<< HEAD
-			var testDependenciesSource = TestCase.GetTestDependencies (tree)
-				.Select (f => SyntaxFactory.ParseSyntaxTree (SourceText.From (File.OpenRead (f))));
-			var comp = await TestCaseCompilation.CreateCompilation (
-					tree,
-					msbuildProperties,
-					additionalSources: testDependenciesSource);
-			foreach (var testCase in BuildTestCasesForTree (tree)) {
-				testCase.Run (comp);
-			}
-		}
-
-		/// <summary>
-		/// Builds a <see cref="TestCase" /> for each member in the tree.
-		/// </summary>
-		private static IEnumerable<TestCase> BuildTestCasesForTree (SyntaxTree tree)
-		{
-			var root = tree.GetRoot ();
-			foreach (var node in root.DescendantNodes ()) {
-				if (node is MemberDeclarationSyntax m) {
-					var attrs = m.AttributeLists.SelectMany (al => al.Attributes.Where (IsWellKnown)).ToList ();
-					if (attrs.Count > 0) {
-						yield return new TestCase (m, attrs);
-					}
-				}
-			}
-
-			static bool IsWellKnown (AttributeSyntax attr)
-			{
-				switch (attr.Name.ToString ()) {
-				// Currently, the analyzer's test infra only understands these attributes when placed on methods.
-				case "ExpectedWarning":
-				case "LogContains":
-				case "LogDoesNotContain":
-				case "UnrecognizedReflectionAccessPattern":
-					return true;
-				}
-=======
 			var testDependenciesSource = GetTestDependencies (rootSourceDir, tree)
 				.Select (f => SyntaxFactory.ParseSyntaxTree (SourceText.From (File.OpenRead (f))));
 			var (comp, model) = await TestCaseCompilation.CreateCompilation (
@@ -105,7 +67,6 @@
 			foreach (var attribute in testSyntaxTree.GetRoot ().DescendantNodes ().OfType<AttributeSyntax> ()) {
 				if (attribute.Name.ToString () != "SetupCompileBefore")
 					continue;
->>>>>>> 3d4bf2cd
 
 				var testNamespace = testSyntaxTree.GetRoot ().DescendantNodes ().OfType<NamespaceDeclarationSyntax> ().Single ().Name.ToString ();
 				var testSuiteName = testNamespace.Substring (testNamespace.LastIndexOf ('.') + 1);
