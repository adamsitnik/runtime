--- conflicted
+++ resolved
@@ -44,12 +44,7 @@
 static mono_mutex_t thread_hash_mutex = MONO_MUTEX_INITIALIZER;
 static GHashTable *thread_hash=NULL;
 
-<<<<<<< HEAD
-static void thread_close_private (gpointer handle);
-static void thread_own (gpointer handle);
-=======
 static gboolean thread_own (gpointer handle);
->>>>>>> fb5b77f3
 
 struct _WapiHandleOps _wapi_thread_ops = {
 	NULL,				/* close_shared */
@@ -236,14 +231,9 @@
 #if HAVE_VALGRIND_MEMCHECK_H
 		if (RUNNING_ON_VALGRIND) {
 			stacksize = 1 << 20;
-<<<<<<< HEAD
-		else
-			stacksize = (SIZEOF_VOID_P / 4) * 1024 * 1024;
-=======
 		} else {
 			stacksize = (SIZEOF_VOID_P / 4) * 1024 * 1024;
 		}
->>>>>>> fb5b77f3
 #else
 		stacksize = (SIZEOF_VOID_P / 4) * 1024 * 1024;
 #endif
