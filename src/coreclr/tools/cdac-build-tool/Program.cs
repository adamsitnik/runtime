--- conflicted
+++ resolved
@@ -10,13 +10,8 @@
 {
     public static async Task<int> Main(string[] args)
     {
-<<<<<<< HEAD
-        RootCommand rootCommand = new ();
+        RootCommand rootCommand = new();
         var verboseOption = new Option<bool>("-v", "--verbose") {Recursive = true, Description = "Verbose"};
-=======
-        CliRootCommand rootCommand = new();
-        var verboseOption = new CliOption<bool>("-v", "--verbose") {Recursive = true, Description = "Verbose"};
->>>>>>> 265727cc
         rootCommand.Add(verboseOption);
         rootCommand.Add(new DiagramDirective());
         rootCommand.Add(new ComposeCommand(verboseOption));
