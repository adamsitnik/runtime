
# Set the RPATH of mscordbi so that it can find dependencies without needing to set LD_LIBRARY_PATH
# For more information: http://www.cmake.org/Wiki/CMake_RPATH_handling.
if(CORECLR_SET_RPATH)
  set(CMAKE_BUILD_WITH_INSTALL_RPATH TRUE)
  if(CLR_CMAKE_HOST_OSX)
    set(CMAKE_INSTALL_RPATH "@loader_path")
  else()
    set(CMAKE_INSTALL_RPATH "\$ORIGIN")
  endif(CLR_CMAKE_HOST_OSX)
endif(CORECLR_SET_RPATH)

set(MSCORDBI_SOURCES
    mscordbi.cpp
)

# Add the DAC PAL export mapping file
if(CLR_CMAKE_HOST_LINUX)
    list(APPEND MSCORDBI_SOURCES ${PAL_REDEFINES_FILE})
endif(CLR_CMAKE_HOST_LINUX)

if(CLR_CMAKE_HOST_WIN32)
    add_definitions(-DFX_VER_INTERNALNAME_STR=mscordbi.dll)

    list(APPEND MSCORDBI_SOURCES
        Native.rc
    )

    set(DEF_SOURCES
        mscordbi.src
    )

    convert_to_absolute_path(DEF_SOURCES ${DEF_SOURCES})

    preprocess_file(${DEF_SOURCES} ${CMAKE_CURRENT_BINARY_DIR}/mscordbi.def)

    list(APPEND MSCORDBI_SOURCES ${CMAKE_CURRENT_BINARY_DIR}/mscordbi.def)
else(CLR_CMAKE_HOST_WIN32)
    set(DEF_SOURCES ${CMAKE_CURRENT_SOURCE_DIR}/mscordbi_unixexports.src)
    set(EXPORTS_FILE ${CMAKE_CURRENT_BINARY_DIR}/mscordbi.exports)
    generate_exports_file(${DEF_SOURCES} ${EXPORTS_FILE})
endif(CLR_CMAKE_HOST_WIN32)

if(CLR_CMAKE_HOST_LINUX OR CLR_CMAKE_HOST_FREEBSD OR CLR_CMAKE_HOST_NETBSD)
    # This option is necessary to ensure that the overloaded new/delete operators defined inside
    # of the utilcode will be used instead of the standard library delete operator.
    set(CMAKE_SHARED_LINKER_FLAGS "${CMAKE_SHARED_LINKER_FLAGS} -Xlinker -Bsymbolic")

    # Add linker exports file option
    set(EXPORTS_LINKER_OPTION -Wl,--version-script=${EXPORTS_FILE})
endif(CLR_CMAKE_HOST_LINUX OR CLR_CMAKE_HOST_FREEBSD OR CLR_CMAKE_HOST_NETBSD)

if(CLR_CMAKE_HOST_OSX)
    # Add linker exports file option
    set(EXPORTS_LINKER_OPTION -Wl,-exported_symbols_list,${EXPORTS_FILE})
endif(CLR_CMAKE_HOST_OSX)

if(CLR_CMAKE_HOST_SUNOS)
    # Add linker exports file option
    set(EXPORTS_LINKER_OPTION -Wl,-M,${EXPORTS_FILE})
endif(CLR_CMAKE_HOST_SUNOS)

add_library_clr(mscordbi SHARED ${MSCORDBI_SOURCES})
target_precompile_header(TARGET mscordbi HEADER stdafx.h)

if(CLR_CMAKE_HOST_UNIX)
    add_custom_target(mscordbi_exports DEPENDS ${EXPORTS_FILE})
    add_dependencies(mscordbi mscordbi_exports)

    set_property(TARGET mscordbi APPEND_STRING PROPERTY LINK_FLAGS ${EXPORTS_LINKER_OPTION})
    set_property(TARGET mscordbi APPEND_STRING PROPERTY LINK_DEPENDS ${EXPORTS_FILE})
endif(CLR_CMAKE_HOST_UNIX)

set(COREDBI_LIBRARIES
    debug-pal
    cordbdi
    utilcodestaticnohost
    ildbsymlib
    mdcompiler-dbi
    mdruntime-dbi
    mdruntimerw-dbi
    mddatasource_dbi
    corguids
)

if(CLR_CMAKE_HOST_WIN32)
    if(CLR_CMAKE_TARGET_WIN32)
        set(COREDBI_TARGET_WIN32_LIBRARIES mdwinmd_dbi)
    endif(CLR_CMAKE_TARGET_WIN32)

    list(APPEND COREDBI_LIBRARIES
        mdhotdata-staticcrt
        ${COREDBI_TARGET_WIN32_LIBRARIES}
        kernel32.lib
        advapi32.lib
        ole32.lib
        oleaut32.lib
        uuid.lib
        user32.lib
        version.lib
        ${STATIC_MT_CRT_LIB}
        ${STATIC_MT_VCRT_LIB}
    )

    target_link_libraries(mscordbi ${COREDBI_LIBRARIES})

elseif(CLR_CMAKE_HOST_UNIX)

    list(APPEND COREDBI_LIBRARIES
        mdhotdata_full
        palrt
        # share the PAL in the dac module
        mscordaccore
    )

    # COREDBI_LIBRARIES is mentioned twice because ld is one pass linker and will not find symbols
    # if they are defined after they are used. Having all libs twice makes sure that ld will actually
    # find all symbols.
    target_link_libraries(mscordbi ${COREDBI_LIBRARIES} ${COREDBI_LIBRARIES})

    add_dependencies(mscordbi mscordaccore)

    if(CLR_CMAKE_HOST_LINUX)
        add_dependencies(mscordbi pal_redefines_file)
    endif(CLR_CMAKE_HOST_LINUX)

endif(CLR_CMAKE_HOST_WIN32)

# Create the DBI module index header file containing the DBI build id
# for xplat and the timestamp/size on Windows.
if(FEATURE_SINGLE_FILE_DIAGNOSTICS)
<<<<<<< HEAD
    set(
        DBI_MODULE_INDEX_FILE
        ${GENERATED_INCLUDE_DIR}/dbimoduleindex.h
    )
    add_custom_command(
        OUTPUT ${DBI_MODULE_INDEX_FILE}
        COMMAND ${CLR_DOTNET_COMMAND} ${CMAKE_INSTALL_PREFIX}/GetModuleIndex/GetModuleIndex.dll $<TARGET_FILE:mscordbi> ${DBI_MODULE_INDEX_FILE}
        DEPENDS mscordbi
        COMMENT "Generating DBI module index file -> ${DBI_MODULE_INDEX_FILE}"
    )
    set_source_files_properties(
        ${DBI_MODULE_INDEX_FILE}
        PROPERTIES GENERATED TRUE
    )
    add_custom_target(
        dbi_module_index_header
        DEPENDS ${DBI_MODULE_INDEX_FILE}
    )
=======
    generate_module_index(mscordbi ${GENERATED_INCLUDE_DIR}/dbimoduleindex.h)
>>>>>>> 6f7a89f4
endif(FEATURE_SINGLE_FILE_DIAGNOSTICS)

# add the install targets
install_clr(TARGETS mscordbi ADDITIONAL_DESTINATION sharedFramework)<|MERGE_RESOLUTION|>--- conflicted
+++ resolved
@@ -129,28 +129,7 @@
 # Create the DBI module index header file containing the DBI build id
 # for xplat and the timestamp/size on Windows.
 if(FEATURE_SINGLE_FILE_DIAGNOSTICS)
-<<<<<<< HEAD
-    set(
-        DBI_MODULE_INDEX_FILE
-        ${GENERATED_INCLUDE_DIR}/dbimoduleindex.h
-    )
-    add_custom_command(
-        OUTPUT ${DBI_MODULE_INDEX_FILE}
-        COMMAND ${CLR_DOTNET_COMMAND} ${CMAKE_INSTALL_PREFIX}/GetModuleIndex/GetModuleIndex.dll $<TARGET_FILE:mscordbi> ${DBI_MODULE_INDEX_FILE}
-        DEPENDS mscordbi
-        COMMENT "Generating DBI module index file -> ${DBI_MODULE_INDEX_FILE}"
-    )
-    set_source_files_properties(
-        ${DBI_MODULE_INDEX_FILE}
-        PROPERTIES GENERATED TRUE
-    )
-    add_custom_target(
-        dbi_module_index_header
-        DEPENDS ${DBI_MODULE_INDEX_FILE}
-    )
-=======
     generate_module_index(mscordbi ${GENERATED_INCLUDE_DIR}/dbimoduleindex.h)
->>>>>>> 6f7a89f4
 endif(FEATURE_SINGLE_FILE_DIAGNOSTICS)
 
 # add the install targets
