<Dependencies>
  <ProductDependencies>
    <Dependency Name="Microsoft.NETCore.Runtime.ICU.Transport" Version="10.0.0-alpha.1.24414.3">
      <Uri>https://github.com/dotnet/icu</Uri>
      <Sha>5e8042fc4234e09540448c06a3da434492dfc91c</Sha>
    </Dependency>
    <Dependency Name="System.Net.MsQuic.Transport" Version="9.0.0-alpha.1.24167.3">
      <Uri>https://github.com/dotnet/msquic</Uri>
      <Sha>6281631a8328ffdbb1b63b231af1aaa803915b23</Sha>
    </Dependency>
    <Dependency Name="System.ServiceModel.Primitives" Version="4.9.0-rc2.21473.1">
      <Uri>https://github.com/dotnet/wcf</Uri>
      <Sha>7f504aabb1988e9a093c1e74d8040bd52feb2f01</Sha>
    </Dependency>
    <Dependency Name="runtime.linux-arm64.Microsoft.NETCore.Runtime.JIT.Tools" Version="19.0.0-alpha.1.24401.1">
      <Uri>https://github.com/dotnet/llvm-project</Uri>
      <Sha>b9b4464b3b10c1961ed0ff39b5f33b3b3bbf62d1</Sha>
    </Dependency>
    <Dependency Name="runtime.linux-x64.Microsoft.NETCore.Runtime.JIT.Tools" Version="19.0.0-alpha.1.24401.1">
      <Uri>https://github.com/dotnet/llvm-project</Uri>
      <Sha>b9b4464b3b10c1961ed0ff39b5f33b3b3bbf62d1</Sha>
    </Dependency>
    <Dependency Name="runtime.linux-musl-arm64.Microsoft.NETCore.Runtime.JIT.Tools" Version="19.0.0-alpha.1.24401.1">
      <Uri>https://github.com/dotnet/llvm-project</Uri>
      <Sha>b9b4464b3b10c1961ed0ff39b5f33b3b3bbf62d1</Sha>
    </Dependency>
    <Dependency Name="runtime.linux-musl-x64.Microsoft.NETCore.Runtime.JIT.Tools" Version="19.0.0-alpha.1.24401.1">
      <Uri>https://github.com/dotnet/llvm-project</Uri>
      <Sha>b9b4464b3b10c1961ed0ff39b5f33b3b3bbf62d1</Sha>
    </Dependency>
    <Dependency Name="runtime.win-arm64.Microsoft.NETCore.Runtime.JIT.Tools" Version="19.0.0-alpha.1.24401.1">
      <Uri>https://github.com/dotnet/llvm-project</Uri>
      <Sha>b9b4464b3b10c1961ed0ff39b5f33b3b3bbf62d1</Sha>
    </Dependency>
    <Dependency Name="runtime.win-x64.Microsoft.NETCore.Runtime.JIT.Tools" Version="19.0.0-alpha.1.24401.1">
      <Uri>https://github.com/dotnet/llvm-project</Uri>
      <Sha>b9b4464b3b10c1961ed0ff39b5f33b3b3bbf62d1</Sha>
    </Dependency>
    <Dependency Name="runtime.osx-arm64.Microsoft.NETCore.Runtime.JIT.Tools" Version="19.0.0-alpha.1.24401.1">
      <Uri>https://github.com/dotnet/llvm-project</Uri>
      <Sha>b9b4464b3b10c1961ed0ff39b5f33b3b3bbf62d1</Sha>
    </Dependency>
    <Dependency Name="runtime.osx-x64.Microsoft.NETCore.Runtime.JIT.Tools" Version="19.0.0-alpha.1.24401.1">
      <Uri>https://github.com/dotnet/llvm-project</Uri>
      <Sha>b9b4464b3b10c1961ed0ff39b5f33b3b3bbf62d1</Sha>
    </Dependency>
    <Dependency Name="System.CommandLine" Version="2.0.0-beta4.24324.3">
      <Uri>https://github.com/dotnet/command-line-api</Uri>
      <Sha>803d8598f98fb4efd94604b32627ee9407f246db</Sha>
    </Dependency>
    <!-- Intermediate is necessary for source build. -->
    <Dependency Name="Microsoft.SourceBuild.Intermediate.command-line-api" Version="0.1.532403">
      <Uri>https://github.com/dotnet/command-line-api</Uri>
      <Sha>803d8598f98fb4efd94604b32627ee9407f246db</Sha>
      <SourceBuild RepoName="command-line-api" ManagedOnly="true" />
    </Dependency>
    <Dependency Name="Microsoft.DotNet.Cecil" Version="0.11.5-alpha.24413.1">
      <Uri>https://github.com/dotnet/cecil</Uri>
      <Sha>ed276e79e30bffc3e6405afa8a9323ec7e67c700</Sha>
    </Dependency>
    <!-- Intermediate is necessary for source build. -->
    <Dependency Name="Microsoft.SourceBuild.Intermediate.cecil" Version="0.11.5-alpha.24413.1">
      <Uri>https://github.com/dotnet/cecil</Uri>
      <Sha>ed276e79e30bffc3e6405afa8a9323ec7e67c700</Sha>
      <SourceBuild RepoName="cecil" ManagedOnly="true" />
    </Dependency>
<<<<<<< HEAD
    <Dependency Name="Microsoft.NET.Workload.Emscripten.Current.Manifest-9.0.100.Transport" Version="9.0.0-rc.1.24420.5">
=======
    <Dependency Name="Microsoft.NET.Workload.Emscripten.Current.Manifest-9.0.100.Transport" Version="9.0.0-rc.2.24420.4">
>>>>>>> 70531564
      <Uri>https://github.com/dotnet/emsdk</Uri>
      <Sha>9945277ad92ce1d53d6a7a578f9f5bd2af858ddd</Sha>
    </Dependency>
    <!-- Intermediate is necessary for source build. -->
<<<<<<< HEAD
    <Dependency Name="Microsoft.SourceBuild.Intermediate.emsdk" Version="9.0.0-rc.1.24420.5">
=======
    <Dependency Name="Microsoft.SourceBuild.Intermediate.emsdk" Version="9.0.0-rc.2.24420.4">
>>>>>>> 70531564
      <Uri>https://github.com/dotnet/emsdk</Uri>
      <Sha>9945277ad92ce1d53d6a7a578f9f5bd2af858ddd</Sha>
      <SourceBuild RepoName="emsdk" ManagedOnly="true" />
    </Dependency>
    <!-- Intermediate is necessary for source build. -->
    <Dependency Name="Microsoft.SourceBuild.Intermediate.source-build-reference-packages" Version="9.0.0-alpha.1.24374.1">
      <Uri>https://github.com/dotnet/source-build-reference-packages</Uri>
      <Sha>26ae006620fb4518276b494efac55dbcd8f80224</Sha>
      <SourceBuild RepoName="source-build-reference-packages" ManagedOnly="true" />
    </Dependency>
    <!-- Intermediate is necessary for source build. -->
    <Dependency Name="Microsoft.SourceBuild.Intermediate.source-build-externals" Version="10.0.0-alpha.1.24415.1">
      <Uri>https://github.com/dotnet/source-build-externals</Uri>
      <Sha>2cef086137a68586fdd69848261e2a8cf8c48b73</Sha>
      <SourceBuild RepoName="source-build-externals" ManagedOnly="true" />
    </Dependency>
  </ProductDependencies>
  <ToolsetDependencies>
    <Dependency Name="Microsoft.DotNet.Arcade.Sdk" Version="9.0.0-beta.24408.2">
      <Uri>https://github.com/dotnet/arcade</Uri>
      <Sha>60ae233c3d77f11c5fdb53e570b64d503b13ba59</Sha>
    </Dependency>
    <!-- Intermediate is necessary for source build. -->
    <Dependency Name="Microsoft.SourceBuild.Intermediate.arcade" Version="9.0.0-beta.24408.2">
      <Uri>https://github.com/dotnet/arcade</Uri>
      <Sha>60ae233c3d77f11c5fdb53e570b64d503b13ba59</Sha>
      <SourceBuild RepoName="arcade" ManagedOnly="true" />
    </Dependency>
    <Dependency Name="Microsoft.DotNet.XliffTasks" Version="9.0.0-beta.24408.2">
      <Uri>https://github.com/dotnet/arcade</Uri>
      <Sha>60ae233c3d77f11c5fdb53e570b64d503b13ba59</Sha>
    </Dependency>
    <Dependency Name="Microsoft.DotNet.Helix.Sdk" Version="9.0.0-beta.24408.2">
      <Uri>https://github.com/dotnet/arcade</Uri>
      <Sha>60ae233c3d77f11c5fdb53e570b64d503b13ba59</Sha>
    </Dependency>
    <Dependency Name="Microsoft.DotNet.GenAPI" Version="9.0.0-beta.24408.2">
      <Uri>https://github.com/dotnet/arcade</Uri>
      <Sha>60ae233c3d77f11c5fdb53e570b64d503b13ba59</Sha>
    </Dependency>
    <Dependency Name="Microsoft.DotNet.GenFacades" Version="9.0.0-beta.24408.2">
      <Uri>https://github.com/dotnet/arcade</Uri>
      <Sha>60ae233c3d77f11c5fdb53e570b64d503b13ba59</Sha>
    </Dependency>
    <Dependency Name="Microsoft.DotNet.XUnitAssert" Version="2.9.0-beta.24408.2">
      <Uri>https://github.com/dotnet/arcade</Uri>
      <Sha>60ae233c3d77f11c5fdb53e570b64d503b13ba59</Sha>
    </Dependency>
    <Dependency Name="Microsoft.DotNet.XUnitExtensions" Version="9.0.0-beta.24408.2">
      <Uri>https://github.com/dotnet/arcade</Uri>
      <Sha>60ae233c3d77f11c5fdb53e570b64d503b13ba59</Sha>
    </Dependency>
    <Dependency Name="Microsoft.DotNet.XUnitConsoleRunner" Version="2.9.0-beta.24408.2">
      <Uri>https://github.com/dotnet/arcade</Uri>
      <Sha>60ae233c3d77f11c5fdb53e570b64d503b13ba59</Sha>
    </Dependency>
    <Dependency Name="Microsoft.DotNet.Build.Tasks.Archives" Version="9.0.0-beta.24408.2">
      <Uri>https://github.com/dotnet/arcade</Uri>
      <Sha>60ae233c3d77f11c5fdb53e570b64d503b13ba59</Sha>
    </Dependency>
    <Dependency Name="Microsoft.DotNet.Build.Tasks.Packaging" Version="9.0.0-beta.24408.2">
      <Uri>https://github.com/dotnet/arcade</Uri>
      <Sha>60ae233c3d77f11c5fdb53e570b64d503b13ba59</Sha>
    </Dependency>
    <Dependency Name="Microsoft.DotNet.Build.Tasks.Installers" Version="9.0.0-beta.24408.2">
      <Uri>https://github.com/dotnet/arcade</Uri>
      <Sha>60ae233c3d77f11c5fdb53e570b64d503b13ba59</Sha>
    </Dependency>
    <Dependency Name="Microsoft.DotNet.Build.Tasks.Templating" Version="9.0.0-beta.24408.2">
      <Uri>https://github.com/dotnet/arcade</Uri>
      <Sha>60ae233c3d77f11c5fdb53e570b64d503b13ba59</Sha>
    </Dependency>
    <Dependency Name="Microsoft.DotNet.Build.Tasks.Workloads" Version="9.0.0-beta.24408.2">
      <Uri>https://github.com/dotnet/arcade</Uri>
      <Sha>60ae233c3d77f11c5fdb53e570b64d503b13ba59</Sha>
    </Dependency>
    <Dependency Name="Microsoft.DotNet.CodeAnalysis" Version="9.0.0-beta.24408.2">
      <Uri>https://github.com/dotnet/arcade</Uri>
      <Sha>60ae233c3d77f11c5fdb53e570b64d503b13ba59</Sha>
    </Dependency>
    <Dependency Name="Microsoft.DotNet.Build.Tasks.TargetFramework" Version="9.0.0-beta.24408.2">
      <Uri>https://github.com/dotnet/arcade</Uri>
      <Sha>60ae233c3d77f11c5fdb53e570b64d503b13ba59</Sha>
    </Dependency>
    <Dependency Name="Microsoft.DotNet.RemoteExecutor" Version="9.0.0-beta.24408.2">
      <Uri>https://github.com/dotnet/arcade</Uri>
      <Sha>60ae233c3d77f11c5fdb53e570b64d503b13ba59</Sha>
    </Dependency>
    <Dependency Name="Microsoft.DotNet.Build.Tasks.Feed" Version="9.0.0-beta.24408.2">
      <Uri>https://github.com/dotnet/arcade</Uri>
      <Sha>60ae233c3d77f11c5fdb53e570b64d503b13ba59</Sha>
    </Dependency>
    <Dependency Name="Microsoft.DotNet.VersionTools.Tasks" Version="9.0.0-beta.24408.2">
      <Uri>https://github.com/dotnet/arcade</Uri>
      <Sha>60ae233c3d77f11c5fdb53e570b64d503b13ba59</Sha>
    </Dependency>
    <Dependency Name="Microsoft.DotNet.SharedFramework.Sdk" Version="9.0.0-beta.24408.2">
      <Uri>https://github.com/dotnet/arcade</Uri>
      <Sha>60ae233c3d77f11c5fdb53e570b64d503b13ba59</Sha>
    </Dependency>
    <Dependency Name="System.ComponentModel.TypeConverter.TestData" Version="9.0.0-beta.24419.1">
      <Uri>https://github.com/dotnet/runtime-assets</Uri>
      <Sha>6d82d2732e240983f23ebe53d3cfb8fcd3b3ec0d</Sha>
    </Dependency>
    <Dependency Name="System.Data.Common.TestData" Version="9.0.0-beta.24419.1">
      <Uri>https://github.com/dotnet/runtime-assets</Uri>
      <Sha>6d82d2732e240983f23ebe53d3cfb8fcd3b3ec0d</Sha>
    </Dependency>
    <Dependency Name="System.Drawing.Common.TestData" Version="9.0.0-beta.24419.1">
      <Uri>https://github.com/dotnet/runtime-assets</Uri>
      <Sha>6d82d2732e240983f23ebe53d3cfb8fcd3b3ec0d</Sha>
    </Dependency>
    <Dependency Name="System.Formats.Tar.TestData" Version="9.0.0-beta.24419.1">
      <Uri>https://github.com/dotnet/runtime-assets</Uri>
      <Sha>6d82d2732e240983f23ebe53d3cfb8fcd3b3ec0d</Sha>
    </Dependency>
    <Dependency Name="System.IO.Compression.TestData" Version="9.0.0-beta.24419.1">
      <Uri>https://github.com/dotnet/runtime-assets</Uri>
      <Sha>6d82d2732e240983f23ebe53d3cfb8fcd3b3ec0d</Sha>
    </Dependency>
    <Dependency Name="System.IO.Packaging.TestData" Version="9.0.0-beta.24419.1">
      <Uri>https://github.com/dotnet/runtime-assets</Uri>
      <Sha>6d82d2732e240983f23ebe53d3cfb8fcd3b3ec0d</Sha>
    </Dependency>
    <Dependency Name="System.Net.TestData" Version="9.0.0-beta.24419.1">
      <Uri>https://github.com/dotnet/runtime-assets</Uri>
      <Sha>6d82d2732e240983f23ebe53d3cfb8fcd3b3ec0d</Sha>
    </Dependency>
    <Dependency Name="System.Private.Runtime.UnicodeData" Version="9.0.0-beta.24419.1">
      <Uri>https://github.com/dotnet/runtime-assets</Uri>
      <Sha>6d82d2732e240983f23ebe53d3cfb8fcd3b3ec0d</Sha>
    </Dependency>
    <Dependency Name="System.Runtime.TimeZoneData" Version="9.0.0-beta.24419.1">
      <Uri>https://github.com/dotnet/runtime-assets</Uri>
      <Sha>6d82d2732e240983f23ebe53d3cfb8fcd3b3ec0d</Sha>
    </Dependency>
    <Dependency Name="System.Security.Cryptography.X509Certificates.TestData" Version="9.0.0-beta.24419.1">
      <Uri>https://github.com/dotnet/runtime-assets</Uri>
      <Sha>6d82d2732e240983f23ebe53d3cfb8fcd3b3ec0d</Sha>
    </Dependency>
    <Dependency Name="System.Text.RegularExpressions.TestData" Version="9.0.0-beta.24419.1">
      <Uri>https://github.com/dotnet/runtime-assets</Uri>
      <Sha>6d82d2732e240983f23ebe53d3cfb8fcd3b3ec0d</Sha>
    </Dependency>
    <Dependency Name="System.Windows.Extensions.TestData" Version="9.0.0-beta.24419.1">
      <Uri>https://github.com/dotnet/runtime-assets</Uri>
      <Sha>6d82d2732e240983f23ebe53d3cfb8fcd3b3ec0d</Sha>
    </Dependency>
    <Dependency Name="Microsoft.DotNet.CilStrip.Sources" Version="9.0.0-beta.24419.1">
      <Uri>https://github.com/dotnet/runtime-assets</Uri>
      <Sha>6d82d2732e240983f23ebe53d3cfb8fcd3b3ec0d</Sha>
    </Dependency>
    <Dependency Name="runtime.linux-arm64.Microsoft.NETCore.Runtime.Mono.LLVM.Sdk" Version="19.0.0-alpha.1.24401.1">
      <Uri>https://github.com/dotnet/llvm-project</Uri>
      <Sha>b9b4464b3b10c1961ed0ff39b5f33b3b3bbf62d1</Sha>
    </Dependency>
    <Dependency Name="runtime.linux-arm64.Microsoft.NETCore.Runtime.Mono.LLVM.Tools" Version="19.0.0-alpha.1.24401.1">
      <Uri>https://github.com/dotnet/llvm-project</Uri>
      <Sha>b9b4464b3b10c1961ed0ff39b5f33b3b3bbf62d1</Sha>
    </Dependency>
    <Dependency Name="runtime.linux-musl-arm64.Microsoft.NETCore.Runtime.Mono.LLVM.Sdk" Version="19.0.0-alpha.1.24401.1">
      <Uri>https://github.com/dotnet/llvm-project</Uri>
      <Sha>b9b4464b3b10c1961ed0ff39b5f33b3b3bbf62d1</Sha>
    </Dependency>
    <Dependency Name="runtime.linux-musl-arm64.Microsoft.NETCore.Runtime.Mono.LLVM.Tools" Version="19.0.0-alpha.1.24401.1">
      <Uri>https://github.com/dotnet/llvm-project</Uri>
      <Sha>b9b4464b3b10c1961ed0ff39b5f33b3b3bbf62d1</Sha>
    </Dependency>
    <Dependency Name="runtime.linux-x64.Microsoft.NETCore.Runtime.Mono.LLVM.Sdk" Version="19.0.0-alpha.1.24401.1">
      <Uri>https://github.com/dotnet/llvm-project</Uri>
      <Sha>b9b4464b3b10c1961ed0ff39b5f33b3b3bbf62d1</Sha>
    </Dependency>
    <Dependency Name="runtime.linux-x64.Microsoft.NETCore.Runtime.Mono.LLVM.Tools" Version="19.0.0-alpha.1.24401.1">
      <Uri>https://github.com/dotnet/llvm-project</Uri>
      <Sha>b9b4464b3b10c1961ed0ff39b5f33b3b3bbf62d1</Sha>
    </Dependency>
    <Dependency Name="runtime.linux-musl-x64.Microsoft.NETCore.Runtime.Mono.LLVM.Sdk" Version="19.0.0-alpha.1.24401.1">
      <Uri>https://github.com/dotnet/llvm-project</Uri>
      <Sha>b9b4464b3b10c1961ed0ff39b5f33b3b3bbf62d1</Sha>
    </Dependency>
    <Dependency Name="runtime.linux-musl-x64.Microsoft.NETCore.Runtime.Mono.LLVM.Tools" Version="19.0.0-alpha.1.24401.1">
      <Uri>https://github.com/dotnet/llvm-project</Uri>
      <Sha>b9b4464b3b10c1961ed0ff39b5f33b3b3bbf62d1</Sha>
    </Dependency>
    <Dependency Name="runtime.win-x64.Microsoft.NETCore.Runtime.Mono.LLVM.Sdk" Version="19.0.0-alpha.1.24401.1">
      <Uri>https://github.com/dotnet/llvm-project</Uri>
      <Sha>b9b4464b3b10c1961ed0ff39b5f33b3b3bbf62d1</Sha>
    </Dependency>
    <Dependency Name="runtime.win-x64.Microsoft.NETCore.Runtime.Mono.LLVM.Tools" Version="19.0.0-alpha.1.24401.1">
      <Uri>https://github.com/dotnet/llvm-project</Uri>
      <Sha>b9b4464b3b10c1961ed0ff39b5f33b3b3bbf62d1</Sha>
    </Dependency>
    <Dependency Name="runtime.osx-arm64.Microsoft.NETCore.Runtime.Mono.LLVM.Sdk" Version="19.0.0-alpha.1.24401.1">
      <Uri>https://github.com/dotnet/llvm-project</Uri>
      <Sha>b9b4464b3b10c1961ed0ff39b5f33b3b3bbf62d1</Sha>
    </Dependency>
    <Dependency Name="runtime.osx-arm64.Microsoft.NETCore.Runtime.Mono.LLVM.Tools" Version="19.0.0-alpha.1.24401.1">
      <Uri>https://github.com/dotnet/llvm-project</Uri>
      <Sha>b9b4464b3b10c1961ed0ff39b5f33b3b3bbf62d1</Sha>
    </Dependency>
    <Dependency Name="runtime.osx-x64.Microsoft.NETCore.Runtime.Mono.LLVM.Sdk" Version="19.0.0-alpha.1.24401.1">
      <Uri>https://github.com/dotnet/llvm-project</Uri>
      <Sha>b9b4464b3b10c1961ed0ff39b5f33b3b3bbf62d1</Sha>
    </Dependency>
    <Dependency Name="runtime.osx-x64.Microsoft.NETCore.Runtime.Mono.LLVM.Tools" Version="19.0.0-alpha.1.24401.1">
      <Uri>https://github.com/dotnet/llvm-project</Uri>
      <Sha>b9b4464b3b10c1961ed0ff39b5f33b3b3bbf62d1</Sha>
    </Dependency>
    <Dependency Name="Microsoft.NETCore.App.Runtime.win-x64" Version="9.0.0-rc.1.24410.5">
      <Uri>https://github.com/dotnet/runtime</Uri>
      <Sha>7cb32e193a55a95c74fc3bd56501b951b48b700f</Sha>
    </Dependency>
    <Dependency Name="runtime.native.System.IO.Ports" Version="9.0.0-rc.1.24410.5">
      <Uri>https://github.com/dotnet/runtime</Uri>
      <Sha>7cb32e193a55a95c74fc3bd56501b951b48b700f</Sha>
    </Dependency>
    <Dependency Name="Microsoft.NETCore.ILAsm" Version="9.0.0-rc.1.24410.5">
      <Uri>https://github.com/dotnet/runtime</Uri>
      <Sha>7cb32e193a55a95c74fc3bd56501b951b48b700f</Sha>
    </Dependency>
    <Dependency Name="Microsoft.NET.Sdk.IL" Version="9.0.0-rc.1.24410.5">
      <Uri>https://github.com/dotnet/runtime</Uri>
      <Sha>7cb32e193a55a95c74fc3bd56501b951b48b700f</Sha>
    </Dependency>
    <Dependency Name="System.Text.Json" Version="9.0.0-rc.1.24410.5">
      <Uri>https://github.com/dotnet/runtime</Uri>
      <Sha>7cb32e193a55a95c74fc3bd56501b951b48b700f</Sha>
    </Dependency>
    <!-- Intermediate is necessary for source build. -->
    <Dependency Name="Microsoft.SourceBuild.Intermediate.runtime.linux-x64" Version="9.0.0-rc.1.24410.5">
      <Uri>https://github.com/dotnet/runtime</Uri>
      <Sha>7cb32e193a55a95c74fc3bd56501b951b48b700f</Sha>
      <SourceBuild RepoName="runtime" ManagedOnly="false" />
    </Dependency>
    <Dependency Name="Microsoft.DotNet.ILCompiler" Version="9.0.0-rc.1.24410.5">
      <Uri>https://github.com/dotnet/runtime</Uri>
      <Sha>7cb32e193a55a95c74fc3bd56501b951b48b700f</Sha>
    </Dependency>
    <Dependency Name="System.Reflection.Metadata" Version="9.0.0-rc.1.24410.5">
      <Uri>https://github.com/dotnet/runtime</Uri>
      <Sha>7cb32e193a55a95c74fc3bd56501b951b48b700f</Sha>
    </Dependency>
    <Dependency Name="System.Reflection.MetadataLoadContext" Version="9.0.0-rc.1.24410.5">
      <Uri>https://github.com/dotnet/runtime</Uri>
      <Sha>7cb32e193a55a95c74fc3bd56501b951b48b700f</Sha>
    </Dependency>
    <Dependency Name="Microsoft.DotNet.XHarness.TestRunners.Common" Version="9.0.0-prerelease.24405.1">
      <Uri>https://github.com/dotnet/xharness</Uri>
      <Sha>9794254fa909ff5adc46326e9b54009793f61dcd</Sha>
    </Dependency>
    <Dependency Name="Microsoft.DotNet.XHarness.TestRunners.Xunit" Version="9.0.0-prerelease.24405.1">
      <Uri>https://github.com/dotnet/xharness</Uri>
      <Sha>9794254fa909ff5adc46326e9b54009793f61dcd</Sha>
    </Dependency>
    <Dependency Name="Microsoft.DotNet.XHarness.CLI" Version="9.0.0-prerelease.24405.1">
      <Uri>https://github.com/dotnet/xharness</Uri>
      <Sha>9794254fa909ff5adc46326e9b54009793f61dcd</Sha>
    </Dependency>
    <Dependency Name="Microsoft.DotNet.PackageTesting" Version="9.0.0-beta.24408.2">
      <Uri>https://github.com/dotnet/arcade</Uri>
      <Sha>60ae233c3d77f11c5fdb53e570b64d503b13ba59</Sha>
    </Dependency>
    <Dependency Name="optimization.windows_nt-x64.MIBC.Runtime" Version="1.0.0-prerelease.24409.2">
      <Uri>https://dev.azure.com/dnceng/internal/_git/dotnet-optimization</Uri>
      <Sha>8674aaa459d33551d419fece377f5512a1d93689</Sha>
    </Dependency>
    <Dependency Name="optimization.windows_nt-x86.MIBC.Runtime" Version="1.0.0-prerelease.24409.2">
      <Uri>https://dev.azure.com/dnceng/internal/_git/dotnet-optimization</Uri>
      <Sha>8674aaa459d33551d419fece377f5512a1d93689</Sha>
    </Dependency>
    <Dependency Name="optimization.linux-x64.MIBC.Runtime" Version="1.0.0-prerelease.24409.2">
      <Uri>https://dev.azure.com/dnceng/internal/_git/dotnet-optimization</Uri>
      <Sha>8674aaa459d33551d419fece377f5512a1d93689</Sha>
    </Dependency>
    <Dependency Name="optimization.PGO.CoreCLR" Version="1.0.0-prerelease.24409.2">
      <Uri>https://dev.azure.com/dnceng/internal/_git/dotnet-optimization</Uri>
      <Sha>8674aaa459d33551d419fece377f5512a1d93689</Sha>
    </Dependency>
    <Dependency Name="Microsoft.DotNet.HotReload.Utils.Generator.BuildTool" Version="9.0.0-alpha.0.24412.1">
      <Uri>https://github.com/dotnet/hotreload-utils</Uri>
      <Sha>90b2ffe6186a5fa3782a65f61ef396b0463d29b2</Sha>
    </Dependency>
    <Dependency Name="System.Runtime.Numerics.TestData" Version="9.0.0-beta.24419.1">
      <Uri>https://github.com/dotnet/runtime-assets</Uri>
      <Sha>6d82d2732e240983f23ebe53d3cfb8fcd3b3ec0d</Sha>
    </Dependency>
    <Dependency Name="Microsoft.Net.Compilers.Toolset" Version="4.12.0-2.24417.1">
      <Uri>https://github.com/dotnet/roslyn</Uri>
      <Sha>75b26a2088e76855528483674a1fbeea0137241b</Sha>
    </Dependency>
    <Dependency Name="Microsoft.CodeAnalysis" Version="4.12.0-2.24417.1">
      <Uri>https://github.com/dotnet/roslyn</Uri>
      <Sha>75b26a2088e76855528483674a1fbeea0137241b</Sha>
    </Dependency>
    <Dependency Name="Microsoft.CodeAnalysis.CSharp" Version="4.12.0-2.24417.1">
      <Uri>https://github.com/dotnet/roslyn</Uri>
      <Sha>75b26a2088e76855528483674a1fbeea0137241b</Sha>
    </Dependency>
    <Dependency Name="Microsoft.CodeAnalysis.Analyzers" Version="3.11.0-beta1.24415.1">
      <Uri>https://github.com/dotnet/roslyn-analyzers</Uri>
      <Sha>fdb9965ce68c1f4e1c0ff301488adf9caa958615</Sha>
    </Dependency>
    <Dependency Name="Microsoft.CodeAnalysis.NetAnalyzers" Version="9.0.0-preview.24415.1">
      <Uri>https://github.com/dotnet/roslyn-analyzers</Uri>
      <Sha>fdb9965ce68c1f4e1c0ff301488adf9caa958615</Sha>
    </Dependency>
    <!-- Intermediate is necessary for source build. -->
    <Dependency Name="Microsoft.SourceBuild.Intermediate.roslyn" Version="4.12.0-2.24417.1">
      <Uri>https://github.com/dotnet/roslyn</Uri>
      <Sha>75b26a2088e76855528483674a1fbeea0137241b</Sha>
      <SourceBuild RepoName="roslyn" ManagedOnly="true" />
    </Dependency>
    <Dependency Name="Microsoft.DotNet.ApiCompat.Task" Version="9.0.100-rc.1.24409.1">
      <Uri>https://github.com/dotnet/sdk</Uri>
      <Sha>43360291a50c9c7c471551f8f8363919d38014ea</Sha>
    </Dependency>
    <!-- Intermediate is necessary for source build. -->
    <Dependency Name="Microsoft.SourceBuild.Intermediate.sdk" Version="9.0.100-rc.1.24409.1">
      <Uri>https://github.com/dotnet/sdk</Uri>
      <Sha>43360291a50c9c7c471551f8f8363919d38014ea</Sha>
      <SourceBuild RepoName="sdk" ManagedOnly="true" />
    </Dependency>
    <Dependency Name="optimization.windows_nt-arm64.MIBC.Runtime" Version="1.0.0-prerelease.24409.2">
      <Uri>https://dev.azure.com/dnceng/internal/_git/dotnet-optimization</Uri>
      <Sha>8674aaa459d33551d419fece377f5512a1d93689</Sha>
    </Dependency>
    <Dependency Name="optimization.linux-arm64.MIBC.Runtime" Version="1.0.0-prerelease.24409.2">
      <Uri>https://dev.azure.com/dnceng/internal/_git/dotnet-optimization</Uri>
      <Sha>8674aaa459d33551d419fece377f5512a1d93689</Sha>
    </Dependency>
    <!-- Necessary for source-build. This allows the package to be retrieved from previously-source-built artifacts
         and flow in as dependencies of the packages produced by runtime. -->
    <Dependency Name="Nuget.ProjectModel" Version="6.2.4">
      <Uri>https://github.com/NuGet/NuGet.Client</Uri>
      <Sha>8fef55f5a55a3b4f2c96cd1a9b5ddc51d4b927f8</Sha>
    </Dependency>
    <Dependency Name="runtime.linux-arm64.Microsoft.NETCore.Runtime.Wasm.Node.Transport" Version="9.0.0-alpha.1.24175.1">
      <Uri>https://github.com/dotnet/node</Uri>
      <Sha>308c7d0f1fa19bd1e7b768ad13646f5206133cdb</Sha>
    </Dependency>
    <Dependency Name="runtime.linux-musl-arm64.Microsoft.NETCore.Runtime.Wasm.Node.Transport" Version="9.0.0-alpha.1.24175.1">
      <Uri>https://github.com/dotnet/node</Uri>
      <Sha>308c7d0f1fa19bd1e7b768ad13646f5206133cdb</Sha>
    </Dependency>
    <Dependency Name="runtime.linux-x64.Microsoft.NETCore.Runtime.Wasm.Node.Transport" Version="9.0.0-alpha.1.24175.1">
      <Uri>https://github.com/dotnet/node</Uri>
      <Sha>308c7d0f1fa19bd1e7b768ad13646f5206133cdb</Sha>
    </Dependency>
    <Dependency Name="runtime.linux-musl-x64.Microsoft.NETCore.Runtime.Wasm.Node.Transport" Version="9.0.0-alpha.1.24175.1">
      <Uri>https://github.com/dotnet/node</Uri>
      <Sha>308c7d0f1fa19bd1e7b768ad13646f5206133cdb</Sha>
    </Dependency>
    <Dependency Name="runtime.osx-arm64.Microsoft.NETCore.Runtime.Wasm.Node.Transport" Version="9.0.0-alpha.1.24175.1">
      <Uri>https://github.com/dotnet/node</Uri>
      <Sha>308c7d0f1fa19bd1e7b768ad13646f5206133cdb</Sha>
    </Dependency>
    <Dependency Name="runtime.osx-x64.Microsoft.NETCore.Runtime.Wasm.Node.Transport" Version="9.0.0-alpha.1.24175.1">
      <Uri>https://github.com/dotnet/node</Uri>
      <Sha>308c7d0f1fa19bd1e7b768ad13646f5206133cdb</Sha>
    </Dependency>
    <Dependency Name="runtime.win-arm64.Microsoft.NETCore.Runtime.Wasm.Node.Transport" Version="9.0.0-alpha.1.24175.1">
      <Uri>https://github.com/dotnet/node</Uri>
      <Sha>308c7d0f1fa19bd1e7b768ad13646f5206133cdb</Sha>
    </Dependency>
    <Dependency Name="runtime.win-x64.Microsoft.NETCore.Runtime.Wasm.Node.Transport" Version="9.0.0-alpha.1.24175.1">
      <Uri>https://github.com/dotnet/node</Uri>
      <Sha>308c7d0f1fa19bd1e7b768ad13646f5206133cdb</Sha>
    </Dependency>
  </ToolsetDependencies>
</Dependencies><|MERGE_RESOLUTION|>--- conflicted
+++ resolved
@@ -64,20 +64,13 @@
       <Sha>ed276e79e30bffc3e6405afa8a9323ec7e67c700</Sha>
       <SourceBuild RepoName="cecil" ManagedOnly="true" />
     </Dependency>
-<<<<<<< HEAD
     <Dependency Name="Microsoft.NET.Workload.Emscripten.Current.Manifest-9.0.100.Transport" Version="9.0.0-rc.1.24420.5">
-=======
-    <Dependency Name="Microsoft.NET.Workload.Emscripten.Current.Manifest-9.0.100.Transport" Version="9.0.0-rc.2.24420.4">
->>>>>>> 70531564
       <Uri>https://github.com/dotnet/emsdk</Uri>
       <Sha>9945277ad92ce1d53d6a7a578f9f5bd2af858ddd</Sha>
     </Dependency>
     <!-- Intermediate is necessary for source build. -->
-<<<<<<< HEAD
+
     <Dependency Name="Microsoft.SourceBuild.Intermediate.emsdk" Version="9.0.0-rc.1.24420.5">
-=======
-    <Dependency Name="Microsoft.SourceBuild.Intermediate.emsdk" Version="9.0.0-rc.2.24420.4">
->>>>>>> 70531564
       <Uri>https://github.com/dotnet/emsdk</Uri>
       <Sha>9945277ad92ce1d53d6a7a578f9f5bd2af858ddd</Sha>
       <SourceBuild RepoName="emsdk" ManagedOnly="true" />
